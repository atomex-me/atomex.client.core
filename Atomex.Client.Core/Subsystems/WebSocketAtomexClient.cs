﻿using System;
using System.Collections.Generic;
using System.Threading;
using System.Threading.Tasks;
using Microsoft.Extensions.Configuration;
using Serilog;

using Atomex.Abstract;
using Atomex.Api.Proto;
using Atomex.Blockchain;
using Atomex.Blockchain.Abstract;
using Atomex.Blockchain.Helpers;
using Atomex.Common;
using Atomex.Core;
using Atomex.MarketData;
using Atomex.MarketData.Abstract;
using Atomex.Subsystems.Abstract;
using Atomex.Swaps;
using Atomex.Swaps.Abstract;
using Atomex.Wallet.Abstract;
using Atomex.Web;
using Atomex.Wallet;

namespace Atomex.Subsystems
{
    public class WebSocketAtomexClient : IAtomexClient
    {
        protected static TimeSpan DefaultMaxTransactionTimeout = TimeSpan.FromMinutes(48 * 60);
        private static TimeSpan HeartBeatInterval = TimeSpan.FromSeconds(10);

        public event EventHandler<TerminalServiceEventArgs> ServiceConnected;
        public event EventHandler<TerminalServiceEventArgs> ServiceDisconnected;
        public event EventHandler<TerminalServiceEventArgs> ServiceAuthenticated;
        public event EventHandler<TerminalErrorEventArgs> Error;
        public event EventHandler<OrderEventArgs> OrderReceived;
        public event EventHandler<MarketDataEventArgs> QuotesUpdated;
        public event EventHandler<SwapEventArgs> SwapUpdated;

        private readonly CancellationTokenSource _cts;

        private CancellationTokenSource _exchangeCts;
        private Task _exchangeHeartBeatTask;

        private CancellationTokenSource _marketDataCts;
        private Task _marketDataHeartBeatTask;

        private ExchangeWebClient ExchangeClient { get; set; }
        private MarketDataWebClient MarketDataClient { get; set; }

        public IAccount Account { get; set; }
        private ISymbolsProvider SymbolsProvider { get; set; }
        private ICurrencyQuotesProvider QuotesProvider { get; set; }
        private IConfiguration Configuration { get; }
        private IMarketDataRepository MarketDataRepository { get; set; }
        private ISwapManager SwapManager { get; set; }

        private TimeSpan TransactionConfirmationCheckInterval(string currency) =>
            currency == "BTC"
                ? TimeSpan.FromSeconds(120)
                : TimeSpan.FromSeconds(45);

        public WebSocketAtomexClient(
            IConfiguration configuration,
            IAccount account,
            ISymbolsProvider symbolsProvider,
            ICurrencyQuotesProvider quotesProvider = null)
        {
            Configuration = configuration ?? throw new ArgumentNullException(nameof(configuration));

            Account = account ?? throw new ArgumentNullException(nameof(account));
            Account.UnconfirmedTransactionAdded += OnUnconfirmedTransactionAddedEventHandler;

            SymbolsProvider = symbolsProvider ?? throw new ArgumentNullException(nameof(symbolsProvider));
            QuotesProvider = quotesProvider;

            _cts = new CancellationTokenSource();
        }

        public bool IsServiceConnected(TerminalService service)
        {
            return service switch
            {
                TerminalService.Exchange => ExchangeClient.IsConnected,
                TerminalService.MarketData => MarketDataClient.IsConnected,
                TerminalService.All => ExchangeClient.IsConnected && MarketDataClient.IsConnected,
                _ => throw new ArgumentOutOfRangeException(nameof(service), service, null),
            };
        }

        public async Task StartAsync()
        {
<<<<<<< HEAD
            Log.Information("Start terminal services");

            var configuration = Configuration.GetSection($"Services:{Account.Network}");

            // init schemes
            var schemes = new ProtoSchemes();

            // init market data repository
            MarketDataRepository = new MarketDataRepository(
                symbols: SymbolsProvider.GetSymbols(Account.Network));

            // init exchange client
            ExchangeClient = new ExchangeWebClient(configuration, schemes);
            ExchangeClient.Connected     += OnExchangeConnectedEventHandler;
            ExchangeClient.Disconnected  += OnExchangeDisconnectedEventHandler;
            ExchangeClient.AuthOk        += OnExchangeAuthOkEventHandler;
            ExchangeClient.AuthNonce     += OnExchangeAuthNonceEventHandler;
            ExchangeClient.Error         += OnExchangeErrorEventHandler;
            ExchangeClient.OrderReceived += OnExchangeOrderEventHandler;
            ExchangeClient.SwapReceived  += OnSwapReceivedEventHandler;

            // init market data client
            MarketDataClient = new MarketDataWebClient(configuration, schemes);
            MarketDataClient.Connected        += OnMarketDataConnectedEventHandler;
            MarketDataClient.Disconnected     += OnMarketDataDisconnectedEventHandler;
            MarketDataClient.AuthOk           += OnMarketDataAuthOkEventHandler;
            MarketDataClient.AuthNonce        += OnMarketDataAuthNonceEventHandler;
            MarketDataClient.Error            += OnMarketDataErrorEventHandler;
            MarketDataClient.QuotesReceived   += OnQuotesReceivedEventHandler;
            MarketDataClient.EntriesReceived  += OnEntriesReceivedEventHandler;
            MarketDataClient.SnapshotReceived += OnSnapshotReceivedEventHandler;

            // start services
            var exchangeConnectTask = ExchangeClient.ConnectAsync();
            var marketDataConnectTask = MarketDataClient.ConnectAsync();
            await Task.WhenAll(exchangeConnectTask, marketDataConnectTask)
                .ConfigureAwait(false);

            BalanceUpdateLoopAsync(_cts.Token).FireAndForget();

            // start async unconfirmed transactions tracking
            TrackUnconfirmedTransactionsAsync(_cts.Token).FireAndForget();

            // init swap manager
            SwapManager = new SwapManager(
                account: Account,
                swapClient: ExchangeClient,
                quotesProvider: QuotesProvider,
                marketDataRepository: MarketDataRepository);

            SwapManager.SwapUpdated += (sender, args) => SwapUpdated?.Invoke(sender, args);

            // start async swaps restore
            SwapManager.RestoreSwapsAsync(_cts.Token).FireAndForget();
=======
            try
            {
                Log.Information("Start terminal services");

                var configuration = Configuration.GetSection($"Services:{Account.Network}");

                // init schemes
                var schemes = new ProtoSchemes();

                // init market data repository
                MarketDataRepository = new MarketDataRepository(
                    symbols: SymbolsProvider.GetSymbols(Account.Network));

                // init exchange client
                ExchangeClient = new ExchangeWebClient(configuration, schemes);
                ExchangeClient.Connected += OnExchangeConnectedEventHandler;
                ExchangeClient.Disconnected += OnExchangeDisconnectedEventHandler;
                ExchangeClient.AuthOk += OnExchangeAuthOkEventHandler;
                ExchangeClient.AuthNonce += OnExchangeAuthNonceEventHandler;
                ExchangeClient.Error += OnExchangeErrorEventHandler;
                ExchangeClient.OrderReceived += OnExchangeOrderEventHandler;
                ExchangeClient.SwapReceived += OnSwapReceivedEventHandler;

                // init market data client
                MarketDataClient = new MarketDataWebClient(configuration, schemes);
                MarketDataClient.Connected += OnMarketDataConnectedEventHandler;
                MarketDataClient.Disconnected += OnMarketDataDisconnectedEventHandler;
                MarketDataClient.AuthOk += OnMarketDataAuthOkEventHandler;
                MarketDataClient.AuthNonce += OnMarketDataAuthNonceEventHandler;
                MarketDataClient.Error += OnMarketDataErrorEventHandler;
                MarketDataClient.QuotesReceived += OnQuotesReceivedEventHandler;
                MarketDataClient.EntriesReceived += OnEntriesReceivedEventHandler;
                MarketDataClient.SnapshotReceived += OnSnapshotReceivedEventHandler;

                // start services
                var exchangeConnectTask = ExchangeClient.ConnectAsync();
                var marketDataConnectTask = MarketDataClient.ConnectAsync();
                await Task.WhenAll(exchangeConnectTask, marketDataConnectTask)
                    .ConfigureAwait(false);

                // start async unconfirmed transactions tracking
                _ = TrackUnconfirmedTransactionsAsync(_cts.Token);

                // init swap manager
                SwapManager = new SwapManager(
                    account: Account,
                    swapClient: ExchangeClient,
                    quotesProvider: QuotesProvider,
                    marketDataRepository: MarketDataRepository);

                SwapManager.SwapUpdated += (sender, args) => SwapUpdated?.Invoke(sender, args);

                _ = Task.Run(async () =>
                {
                // restore swaps
                await SwapManager
                        .RestoreSwapsAsync(_cts.Token)
                        .ConfigureAwait(false);

                // timeout control
                await SwapManager
                        .SwapTimeoutControlAsync(_cts.Token)
                        .ConfigureAwait(false);

                }, _cts.Token);
            }
            catch (Exception e)
            {
                Log.Error(e, "StartAsync error.");
            }
>>>>>>> f8e1931a
        }

        public async Task StopAsync()
        {
            try
            {
                if (ExchangeClient == null || MarketDataClient == null)
                    return;

                Log.Information("Stop terminal services");

                // cancel all terminal background tasks
                _cts.Cancel();

                // close services
                await Task.WhenAll(ExchangeClient.CloseAsync(), MarketDataClient.CloseAsync())
                    .ConfigureAwait(false);

                ExchangeClient.Connected -= OnExchangeConnectedEventHandler;
                ExchangeClient.Disconnected -= OnExchangeDisconnectedEventHandler;
                ExchangeClient.AuthOk -= OnExchangeAuthOkEventHandler;
                ExchangeClient.AuthNonce -= OnExchangeAuthNonceEventHandler;
                ExchangeClient.Error -= OnExchangeErrorEventHandler;
                ExchangeClient.OrderReceived -= OnExchangeOrderEventHandler;
                ExchangeClient.SwapReceived -= OnSwapReceivedEventHandler;

                MarketDataClient.Connected -= OnMarketDataConnectedEventHandler;
                MarketDataClient.Disconnected -= OnMarketDataDisconnectedEventHandler;
                MarketDataClient.AuthOk -= OnMarketDataAuthOkEventHandler;
                MarketDataClient.AuthNonce -= OnMarketDataAuthNonceEventHandler;
                MarketDataClient.Error -= OnMarketDataErrorEventHandler;
                MarketDataClient.QuotesReceived -= OnQuotesReceivedEventHandler;
                MarketDataClient.EntriesReceived -= OnEntriesReceivedEventHandler;
                MarketDataClient.SnapshotReceived -= OnSnapshotReceivedEventHandler;

                SwapManager.SwapUpdated -= SwapUpdated;
                SwapManager.Clear();
            }
            catch (Exception e)
            {
                Log.Error(e, "StopAsync error.");
            }
        }

        private void SwapUpdatedHandler(object sender, SwapEventArgs swapEventArgs)
        {
            SwapUpdated?.Invoke(sender, swapEventArgs);
        }

        public async void OrderSendAsync(Order order)
        {
            // todo: mark used outputs as warranty outputs

            order.ClientOrderId = Guid.NewGuid().ToString();

            try
            {
                await Account
                    .UpsertOrderAsync(order)
                    .ConfigureAwait(false);

                ExchangeClient.OrderSendAsync(order);
            }
            catch (Exception e)
            {
                Log.Error(e, "Order send error");
            }
        }

        public void OrderCancelAsync(Order order) =>
            ExchangeClient.OrderCancelAsync(order);

        public void SubscribeToMarketData(SubscriptionType type) =>
            MarketDataClient.SubscribeAsync(new List<Subscription> { new Subscription {Type = type} });

        public MarketDataOrderBook GetOrderBook(string symbol) =>
            MarketDataRepository?.OrderBookBySymbol(symbol);

        public MarketDataOrderBook GetOrderBook(Symbol symbol) =>
            MarketDataRepository?.OrderBookBySymbol(symbol.Name);

        public Quote GetQuote(Symbol symbol) =>
            MarketDataRepository?.QuoteBySymbol(symbol.Name);

        #region AccountEventHandlers

        private void OnUnconfirmedTransactionAddedEventHandler(object sender, TransactionEventArgs e)
        {
            if (!e.Transaction.IsConfirmed && e.Transaction.State != BlockchainTransactionState.Failed)
                _ = TrackTransactionAsync(e.Transaction, _cts.Token);
        }

        #endregion

        #region ExchangeEventHandlers

        private void OnExchangeConnectedEventHandler(object sender, EventArgs args)
        {
            Log.Debug("Exchange client connected.");

            if (_exchangeHeartBeatTask == null ||
                _exchangeHeartBeatTask.IsCompleted ||
                _exchangeHeartBeatTask.IsCanceled ||
                _exchangeHeartBeatTask.IsFaulted)
            {
                Log.Debug("Run heartbeat for Exchange client.");

                _exchangeCts = new CancellationTokenSource();
                _exchangeHeartBeatTask = RunHeartBeatLoopAsync(ExchangeClient, _exchangeCts.Token);
            }

            ServiceConnected?.Invoke(this, new TerminalServiceEventArgs(TerminalService.Exchange));
        }

        private void OnExchangeDisconnectedEventHandler(object sender, EventArgs args)
        {
            Log.Debug("Exchange client disconnected.");

            if (_exchangeHeartBeatTask != null &&
                !_exchangeHeartBeatTask.IsCompleted &&
                !_exchangeHeartBeatTask.IsCanceled &&
                !_exchangeHeartBeatTask.IsFaulted)
            {
                try
                {
                    Log.Debug("Cancel Exchange client heartbeat.");
                    _exchangeCts.Cancel();
                }
                catch (OperationCanceledException)
                {
                    Log.Debug("Exchange heart beat loop canceled.");
                }
            }
 
            ServiceDisconnected?.Invoke(this, new TerminalServiceEventArgs(TerminalService.Exchange));
        }

        private void OnExchangeAuthOkEventHandler(object sender, EventArgs e) =>
            ServiceAuthenticated?.Invoke(this, new TerminalServiceEventArgs(TerminalService.Exchange));

        private async void OnExchangeAuthNonceEventHandler(object sender, EventArgs args)
        {
            try
            {
                var auth = await Account
                    .CreateAuthRequestAsync(
                        nonce: ExchangeClient.Nonce,
                        keyIndex: Account.UserSettings.AuthenticationKeyIndex)
                    .ConfigureAwait(false);

                ExchangeClient.AuthAsync(auth);
            }
            catch (Exception e)
            {
                Log.Error(e, "Exchange auth error");
            }
        }

        private void OnExchangeErrorEventHandler(object sender, ErrorEventArgs args)
        {
            Log.Error("Exchange service error {@Error}", args.Error);
            Error?.Invoke(this, new TerminalErrorEventArgs(TerminalService.Exchange, args.Error));
        }

        private async void OnExchangeOrderEventHandler(object sender, OrderEventArgs args)
        {
            // todo: remove warranty outputs if cancel/rejected/partially_filled/filled

            var order = args.Order;

            try
            {
                if (order.Status == OrderStatus.Pending)
                {
                    OnError(TerminalService.Exchange, $"Invalid order status {order.Status}");
                    return;
                }

                // resolve order wallets
                await order
                    .ResolveWallets(Account)
                    .ConfigureAwait(false);

                var result = await Account
                    .UpsertOrderAsync(order)
                    .ConfigureAwait(false);

                if (!result)
                    OnError(TerminalService.Exchange, "Error adding order");

                OrderReceived?.Invoke(this, args);
            }
            catch (Exception e)
            {
                OnError(TerminalService.Exchange, e);
            }
        }

        #endregion

        #region MarketDataEventHandlers

        private void OnMarketDataConnectedEventHandler(object sender, EventArgs args)
        {
            Log.Debug("MarketData client connected.");

            if (_marketDataHeartBeatTask == null ||
                _marketDataHeartBeatTask.IsCompleted ||
                _marketDataHeartBeatTask.IsCanceled ||
                _marketDataHeartBeatTask.IsFaulted)
            {
                Log.Debug("Run heartbeat for MarketData client.");

                _marketDataCts = new CancellationTokenSource();
                _marketDataHeartBeatTask = RunHeartBeatLoopAsync(MarketDataClient, _marketDataCts.Token);
            }

            ServiceConnected?.Invoke(this, new TerminalServiceEventArgs(TerminalService.MarketData));
        }

        private void OnMarketDataDisconnectedEventHandler(object sender, EventArgs args)
        {
            Log.Debug("MarketData client disconnected.");

            if (_marketDataHeartBeatTask != null &&
                !_marketDataHeartBeatTask.IsCompleted &&
                !_marketDataHeartBeatTask.IsCanceled &&
                !_marketDataHeartBeatTask.IsFaulted)
            {
                try
                {
                    Log.Debug("Cancel MarketData client heartbeat.");
                    _marketDataCts.Cancel();
                }
                catch (OperationCanceledException)
                {
                    Log.Debug("Exchange heart beat loop canceled.");
                }
            }

            ServiceDisconnected?.Invoke(this, new TerminalServiceEventArgs(TerminalService.MarketData));
        }

        private void OnMarketDataAuthOkEventHandler(object sender, EventArgs e) =>
            ServiceAuthenticated?.Invoke(this, new TerminalServiceEventArgs(TerminalService.MarketData));

        private async void OnMarketDataAuthNonceEventHandler(object sender, EventArgs args)
        {
            try
            {
                var auth = await Account
                    .CreateAuthRequestAsync(
                        nonce: MarketDataClient.Nonce,
                        keyIndex: Account.UserSettings.AuthenticationKeyIndex)
                    .ConfigureAwait(false);

                MarketDataClient.AuthAsync(auth);
            }
            catch (Exception e)
            {
                Log.Error(e, "MarketData auth error");
            }
        }

        private void OnMarketDataErrorEventHandler(object sender, ErrorEventArgs args)
        {
            Log.Warning("Market data service error {@Error}", args.Error);

            Error?.Invoke(this, new TerminalErrorEventArgs(TerminalService.Exchange, args.Error));
        }

        private void OnQuotesReceivedEventHandler(object sender, QuotesEventArgs args)
        {
            Log.Verbose("Quotes: {@quotes}", args.Quotes);

            MarketDataRepository.ApplyQuotes(args.Quotes);

            var symbolsIds = new HashSet<string>();

            foreach (var quote in args.Quotes)
            {
                if (!symbolsIds.Contains(quote.Symbol))
                    symbolsIds.Add(quote.Symbol);
            }

            foreach (var symbolId in symbolsIds)
            {
                var symbol = SymbolsProvider
                    .GetSymbols(Account.Network)
                    .GetByName(symbolId);

                if (symbol != null)
                    QuotesUpdated?.Invoke(this, new MarketDataEventArgs(symbol));
            }
        }

        private void OnEntriesReceivedEventHandler(object sender, EntriesEventArgs args)
        {
            Log.Verbose("Entries: {@entries}", args.Entries);

            MarketDataRepository.ApplyEntries(args.Entries);
        }

        private void OnSnapshotReceivedEventHandler(object sender, SnapshotEventArgs args)
        {
            Log.Verbose("Snapshot: {@snapshot}", args.Snapshot);

            MarketDataRepository.ApplySnapshot(args.Snapshot);
        }

        #endregion

        #region SwapEventHandlers

        private async void OnSwapReceivedEventHandler(object sender, SwapEventArgs args)
        {
            try
            {
                var error = await SwapManager
                    .HandleSwapAsync(args.Swap, _cts.Token)
                    .ConfigureAwait(false);

                if (error != null)
                     OnError(TerminalService.Exchange, error.Description);
            }
            catch (Exception e)
            {
                OnError(TerminalService.Exchange, e);
            }
        }

        #endregion

        private Task BalanceUpdateLoopAsync(CancellationToken cancellationToken)
        {
           return Task.Run(async () =>
           {
               try
               {
                   while (!cancellationToken.IsCancellationRequested)
                   {
                       await new HdWalletScanner(Account)
                           .ScanFreeAddressesAsync(cancellationToken)
                           .ConfigureAwait(false);

                       await Task.Delay(TimeSpan.FromSeconds(Account.UserSettings.BalanceUpdateIntervalInSec), cancellationToken)
                           .ConfigureAwait(false);
                   }
               }
               catch (OperationCanceledException)
               {
                   Log.Debug("Balance autoupdate task canceled.");
               }
               catch (Exception e)
               {
                   Log.Error(e, "Balance autoupdate task error");
               }
           });
        }

        private async Task TrackUnconfirmedTransactionsAsync(
            CancellationToken cancellationToken)
        {
            try
            {
                var txs = await Account
                    .GetTransactionsAsync()
                    .ConfigureAwait(false);

                foreach (var tx in txs)
                    if (!tx.IsConfirmed && tx.State != BlockchainTransactionState.Failed)
                        _ = TrackTransactionAsync(tx, cancellationToken);      
            }
            catch (OperationCanceledException)
            {
                Log.Debug("TrackUnconfirmedTransactionsAsync canceled");
            }
            catch (Exception e)
            {
                Log.Error(e, "Unconfirmed transactions track error.");
            }
        }

        private Task TrackTransactionAsync(
            IBlockchainTransaction transaction,
            CancellationToken cancellationToken)
        {
            return Task.Run(async () =>
            {
                try
                {
                    while (!cancellationToken.IsCancellationRequested)
                    {
                        var result = await transaction
                            .IsTransactionConfirmed(
                                cancellationToken: cancellationToken)
                            .ConfigureAwait(false);

                        if (result.HasError) // todo: additional reaction
                            break;

                        if (result.Value.IsConfirmed || (result.Value.Transaction != null && result.Value.Transaction.State == BlockchainTransactionState.Failed))
                        {
                            TransactionProcessedHandler(result.Value.Transaction, cancellationToken);
                            break;
                        }

                        // mark old unconfirmed txs as failed
                        if (transaction.CreationTime != null &&
                            DateTime.UtcNow > transaction.CreationTime.Value.ToUniversalTime() + DefaultMaxTransactionTimeout &&
                            !Currencies.IsBitcoinBased(transaction.Currency.Name))
                        {
                            transaction.State = BlockchainTransactionState.Failed;

                            TransactionProcessedHandler(transaction, cancellationToken);
                            break;
                        }

                        await Task.Delay(TransactionConfirmationCheckInterval(transaction?.Currency.Name), cancellationToken)
                            .ConfigureAwait(false);
                    }
                }
                catch (OperationCanceledException)
                {
                    Log.Debug("TrackTransactionAsync canceled.");
                }
                catch (Exception e)
                {
                    Log.Error(e, "TrackTransactionAsync error.");
                }

            }, _cts.Token);
        }

        private async void TransactionProcessedHandler(
            IBlockchainTransaction tx,
            CancellationToken cancellationToken)
        {
            try
            {
                await Account
                    .UpsertTransactionAsync(tx, cancellationToken: cancellationToken)
                    .ConfigureAwait(false);

                await Account
                    .UpdateBalanceAsync(tx.Currency.Name, cancellationToken)
                    .ConfigureAwait(false);
            }
            catch (OperationCanceledException)
            {
                Log.Debug("Transaction processed handler task canceled.");
            }
            catch (Exception e)
            {
                Log.Error(e, "Error in transaction processed handler.");
            }
        }

        private void OnError(TerminalService service, string description)
        {
            Log.Error(description);
            Error?.Invoke(this, new TerminalErrorEventArgs(service, new Error(Errors.InternalError, description)));
        }

        private void OnError(TerminalService service, Exception exception)
        {
            Log.Error(exception, exception.Message);
            Error?.Invoke(this, new TerminalErrorEventArgs(service, new Error(Errors.InternalError, exception.Message)));
        }

        private async Task RunHeartBeatLoopAsync(
            BinaryWebSocketClient webSocketClient,
            CancellationToken cancellationToken = default)
        {
            while (!cancellationToken.IsCancellationRequested)
            {
                try
                {
                    webSocketClient.SendHeartBeatAsync();

                    await Task.Delay(HeartBeatInterval, cancellationToken)
                        .ConfigureAwait(false);
                }
                catch (OperationCanceledException)
                {
                    Log.Debug("HeartBeat loop canceled.");
                }
                catch (Exception e)
                {
                    Log.Error(e, "Error while sending heartbeat.");
                }
            }

            Log.Debug("Heartbeat stopped.");
        }
    }
}<|MERGE_RESOLUTION|>--- conflicted
+++ resolved
@@ -89,62 +89,6 @@
 
         public async Task StartAsync()
         {
-<<<<<<< HEAD
-            Log.Information("Start terminal services");
-
-            var configuration = Configuration.GetSection($"Services:{Account.Network}");
-
-            // init schemes
-            var schemes = new ProtoSchemes();
-
-            // init market data repository
-            MarketDataRepository = new MarketDataRepository(
-                symbols: SymbolsProvider.GetSymbols(Account.Network));
-
-            // init exchange client
-            ExchangeClient = new ExchangeWebClient(configuration, schemes);
-            ExchangeClient.Connected     += OnExchangeConnectedEventHandler;
-            ExchangeClient.Disconnected  += OnExchangeDisconnectedEventHandler;
-            ExchangeClient.AuthOk        += OnExchangeAuthOkEventHandler;
-            ExchangeClient.AuthNonce     += OnExchangeAuthNonceEventHandler;
-            ExchangeClient.Error         += OnExchangeErrorEventHandler;
-            ExchangeClient.OrderReceived += OnExchangeOrderEventHandler;
-            ExchangeClient.SwapReceived  += OnSwapReceivedEventHandler;
-
-            // init market data client
-            MarketDataClient = new MarketDataWebClient(configuration, schemes);
-            MarketDataClient.Connected        += OnMarketDataConnectedEventHandler;
-            MarketDataClient.Disconnected     += OnMarketDataDisconnectedEventHandler;
-            MarketDataClient.AuthOk           += OnMarketDataAuthOkEventHandler;
-            MarketDataClient.AuthNonce        += OnMarketDataAuthNonceEventHandler;
-            MarketDataClient.Error            += OnMarketDataErrorEventHandler;
-            MarketDataClient.QuotesReceived   += OnQuotesReceivedEventHandler;
-            MarketDataClient.EntriesReceived  += OnEntriesReceivedEventHandler;
-            MarketDataClient.SnapshotReceived += OnSnapshotReceivedEventHandler;
-
-            // start services
-            var exchangeConnectTask = ExchangeClient.ConnectAsync();
-            var marketDataConnectTask = MarketDataClient.ConnectAsync();
-            await Task.WhenAll(exchangeConnectTask, marketDataConnectTask)
-                .ConfigureAwait(false);
-
-            BalanceUpdateLoopAsync(_cts.Token).FireAndForget();
-
-            // start async unconfirmed transactions tracking
-            TrackUnconfirmedTransactionsAsync(_cts.Token).FireAndForget();
-
-            // init swap manager
-            SwapManager = new SwapManager(
-                account: Account,
-                swapClient: ExchangeClient,
-                quotesProvider: QuotesProvider,
-                marketDataRepository: MarketDataRepository);
-
-            SwapManager.SwapUpdated += (sender, args) => SwapUpdated?.Invoke(sender, args);
-
-            // start async swaps restore
-            SwapManager.RestoreSwapsAsync(_cts.Token).FireAndForget();
-=======
             try
             {
                 Log.Information("Start terminal services");
@@ -215,7 +159,6 @@
             {
                 Log.Error(e, "StartAsync error.");
             }
->>>>>>> f8e1931a
         }
 
         public async Task StopAsync()
