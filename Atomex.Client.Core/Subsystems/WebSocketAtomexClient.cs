--- conflicted
+++ resolved
@@ -216,11 +216,6 @@
 
         private void OnExchangeConnectedEventHandler(object sender, EventArgs args)
         {
-<<<<<<< HEAD
-            _exchangeCts = new CancellationTokenSource();
-            _exchangeHeartBeatTask = RunHeartBeatLoopAsync(ExchangeClient, _exchangeCts.Token);
-            Console.WriteLine("LOGGING_OnExchangeConnectedEventHandler");
-=======
             if (_exchangeHeartBeatTask == null ||
                 _exchangeHeartBeatTask.IsCompleted ||
                 _exchangeHeartBeatTask.IsCanceled ||
@@ -229,7 +224,6 @@
                 _exchangeCts = new CancellationTokenSource();
                 _exchangeHeartBeatTask = RunHeartBeatLoopAsync(ExchangeClient, _exchangeCts.Token);
             }
->>>>>>> 0c8faefd
 
             ServiceConnected?.Invoke(this, new TerminalServiceEventArgs(TerminalService.Exchange));
         }
