﻿using System;
using System.Linq;
using System.Threading;
using System.Threading.Tasks;

using Newtonsoft.Json.Linq;
using Serilog;

using Atomex.Abstract;
using Atomex.Blockchain.Abstract;
using Atomex.Blockchain.Tezos;
using Atomex.Common;
using Atomex.Core;
using Atomex.Swaps.Abstract;
using Atomex.Swaps.Helpers;
using Atomex.Swaps.Tezos.Helpers;
using Atomex.Wallet.Tezos;

namespace Atomex.Swaps.Tezos
{
    public class TezosSwap : CurrencySwap
    {
        public const int MaxRedeemCheckAttempts = 10;
        public const int MaxRefundCheckAttempts = 10;
        public const int RedeemCheckAttemptIntervalInSec = 5;
        public const int RefundCheckAttemptIntervalInSec = 5;
        public static TimeSpan InitiationTimeout = TimeSpan.FromMinutes(10);
        public static TimeSpan InitiationCheckInterval = TimeSpan.FromSeconds(15);

        private TezosConfig XtzConfig => Currencies.Get<TezosConfig>(Currency);
        protected readonly TezosAccount _account;

        public TezosSwap(
            TezosAccount account,
            ICurrencies currencies)
            : base(account.Currency, currencies)
        {
            _account = account ?? throw new ArgumentNullException(nameof(account));
        }

        public override async Task PayAsync(
            Swap swap,
            CancellationToken cancellationToken = default)
        {
            if (!await CheckPayRelevanceAsync(swap, cancellationToken))
                return;

            var lockTimeInSeconds = swap.IsInitiator
                ? DefaultInitiatorLockTimeInSeconds
                : DefaultAcceptorLockTimeInSeconds;

            var paymentTx = await CreatePaymentTxAsync(swap, lockTimeInSeconds, cancellationToken)
                .ConfigureAwait(false);

            if (paymentTx == null)
            {
                Log.Error("Can't create payment transaction");
                return;
            }

            try
            {
                try
                {
                    await _account.AddressLocker
                        .LockAsync(paymentTx.From, cancellationToken)
                        .ConfigureAwait(false);

                    var address = await _account
                        .GetAddressAsync(paymentTx.From, cancellationToken)
                        .ConfigureAwait(false);

                    using var securePublicKey = _account.Wallet
                        .GetPublicKey(XtzConfig, address.KeyIndex, address.KeyType);

                    // fill operation
                    var (fillResult, isRunSuccess) = await paymentTx
                        .FillOperationsAsync(
                            securePublicKey: securePublicKey,
                            tezosConfig: XtzConfig,
                            headOffset: TezosConfig.HeadOffset,
                            cancellationToken: cancellationToken)
                        .ConfigureAwait(false);

                    var signResult = await SignTransactionAsync(paymentTx, cancellationToken)
                        .ConfigureAwait(false);

                    if (!signResult)
                    {
                        Log.Error("Transaction signing error");
                        return;
                    }

                    swap.PaymentTx = paymentTx;
                    swap.StateFlags |= SwapStateFlags.IsPaymentSigned;

                    await UpdateSwapAsync(swap, SwapStateFlags.IsPaymentSigned, cancellationToken)
                        .ConfigureAwait(false);

                    await BroadcastTxAsync(swap, paymentTx, cancellationToken)
                        .ConfigureAwait(false);
                }
                catch
                {
                    throw;
                }
                finally
                {
                    _account.AddressLocker.Unlock(paymentTx.From);
                }

                swap.PaymentTx = paymentTx;
                swap.StateFlags |= SwapStateFlags.IsPaymentBroadcast;

                await UpdateSwapAsync(swap, SwapStateFlags.IsPaymentBroadcast, cancellationToken)
                    .ConfigureAwait(false);

                // check initiate payment tx confirmation
                var isInitiated =
                    await WaitPaymentConfirmationAsync(paymentTx.Id, InitiationTimeout, cancellationToken)
                        .ConfigureAwait(false);
                        
                if (!isInitiated)
                {
                    Log.Error("Initiation payment tx not confirmed after timeout {@timeout}",
                        InitiationTimeout.Minutes);
                    return;
                }
                
                swap.StateFlags |= SwapStateFlags.IsPaymentConfirmed;
                await UpdateSwapAsync(swap, SwapStateFlags.IsPaymentConfirmed, cancellationToken)
                    .ConfigureAwait(false);
            }
            catch (Exception e)
            {
                Log.Error(e, "Swap payment error for swap {@swapId}", swap.Id);
                return;
            }
        }

        public override Task StartPartyPaymentControlAsync(
            Swap swap,
            CancellationToken cancellationToken = default)
        {
            Log.Debug("Start party payment control for swap {@swap}.", swap.Id);

            // initiator waits "accepted" event, acceptor waits "initiated" event
            var initiatedHandler = swap.IsInitiator
                ? new Func<Swap, CancellationToken, Task>(SwapAcceptedHandler)
                : new Func<Swap, CancellationToken, Task>(SwapInitiatedHandler);

            var lockTimeSeconds = swap.IsInitiator
                ? DefaultAcceptorLockTimeInSeconds
                : DefaultInitiatorLockTimeInSeconds;

            var refundTimeUtcInSec = new DateTimeOffset(swap.TimeStamp.ToUniversalTime().AddSeconds(lockTimeSeconds)).ToUnixTimeSeconds();

            _ = TezosSwapInitiatedHelper.StartSwapInitiatedControlAsync(
                    swap: swap,
                    currency: XtzConfig,
                    refundTimeStamp: refundTimeUtcInSec,
                    interval: ConfirmationCheckInterval,
                    initiatedHandler: initiatedHandler,
                    canceledHandler: SwapCanceledHandler,
                    cancellationToken: cancellationToken);

            return Task.CompletedTask;
        }

        public override async Task RedeemAsync(
            Swap swap,
            CancellationToken cancellationToken = default)
        {
            var xtzConfig = XtzConfig;

            var secretResult = await TezosSwapRedeemedHelper
                .IsRedeemedAsync(
                    swap: swap,
                    currency: xtzConfig,
                    attempts: MaxRedeemCheckAttempts,
                    attemptIntervalInSec: RedeemCheckAttemptIntervalInSec,
                    cancellationToken: cancellationToken)
                .ConfigureAwait(false);

            if (!secretResult.HasError && secretResult.Value != null)
            {
                await RedeemConfirmedEventHandler(swap, null, cancellationToken)
                    .ConfigureAwait(false);

                return;
            }

            if (swap.StateFlags.HasFlag(SwapStateFlags.IsRedeemBroadcast) &&
                swap.RedeemTx != null &&
                swap.RedeemTx.CreationTime != null &&
                swap.RedeemTx.CreationTime.Value.ToUniversalTime() + TimeSpan.FromMinutes(5) > DateTime.UtcNow)
            {
                // redeem already broadcast
                _ = TrackTransactionConfirmationAsync(
                    swap: swap,
                    currency: xtzConfig,
                    dataRepository: _account.DataRepository,
                    txId: swap.RedeemTx.Id,
                    confirmationHandler: RedeemConfirmedEventHandler,
                    cancellationToken: cancellationToken);

                return;
            }

            // check already refunded by initiator
            if (swap.IsAcceptor &&
                swap.TimeStamp.ToUniversalTime().AddSeconds(DefaultInitiatorLockTimeInSeconds) < DateTime.UtcNow)
            {
                var isRefundedByParty = await TezosSwapRefundedHelper
                    .IsRefundedAsync(swap, xtzConfig, cancellationToken)
                    .ConfigureAwait(false);

                if (isRefundedByParty != null &&
                    !isRefundedByParty.HasError &&
                    isRefundedByParty.Value)
                {
                    swap.StateFlags |= SwapStateFlags.IsUnsettled;

                    await UpdateSwapAsync(swap, SwapStateFlags.IsUnsettled, cancellationToken)
                        .ConfigureAwait(false);

                    return;
                }
            }

            if (swap.IsInitiator)
            {
                var redeemDeadline = swap.TimeStamp.ToUniversalTime().AddSeconds(DefaultAcceptorLockTimeInSeconds) - RedeemTimeReserve;

                if (DateTime.UtcNow > redeemDeadline)
                {
                    Log.Error("Redeem dedline reached for swap {@swap}", swap.Id);
                    return;
                }
            }

            Log.Debug("Create redeem for swap {@swapId}", swap.Id);

            var walletAddress = await _account
                .GetAddressAsync(swap.RedeemFromAddress, cancellationToken)
                .ConfigureAwait(false);

            if (walletAddress == null)
            {
                Log.Error("Can't get address {@address} for redeem from local db", swap.RedeemFromAddress);
                return;
            }

            var feeAmountInMtz = xtzConfig.RedeemFee + xtzConfig.RevealFee;
            var storageLimitInMtz = xtzConfig.RedeemStorageLimit * xtzConfig.StorageFeeMultiplier;

            if (walletAddress.Balance.ToMicroTez() < feeAmountInMtz + storageLimitInMtz)
            {
                Log.Error("Insufficient funds for redeem");
                return;
            }

            var redeemTx = new TezosTransaction
            {
                Currency     = xtzConfig.Name,
                CreationTime = DateTime.UtcNow,
                From         = walletAddress.Address,
                To           = xtzConfig.SwapContractAddress,
                Amount       = 0,
                Fee          = xtzConfig.RedeemFee + xtzConfig.RevealFee,
                GasLimit     = xtzConfig.RedeemGasLimit,
                StorageLimit = xtzConfig.RedeemStorageLimit,
                Params       = RedeemParams(swap),
                Type         = BlockchainTransactionType.Output | BlockchainTransactionType.SwapRedeem,

                UseRun              = true,
                UseSafeStorageLimit = true,
                UseOfflineCounter   = true
            };

            try
            {
                await _account.AddressLocker
                    .LockAsync(redeemTx.From, cancellationToken)
                    .ConfigureAwait(false);

                using var securePublicKey = _account.Wallet
                    .GetPublicKey(xtzConfig, walletAddress.KeyIndex, walletAddress.KeyType);

                // fill operation
                var (fillResult, isRunSuccess) = await redeemTx
                    .FillOperationsAsync(
                        securePublicKey: securePublicKey,
                        tezosConfig: xtzConfig,
                        headOffset: TezosConfig.HeadOffset,
                        cancellationToken: cancellationToken)
                    .ConfigureAwait(false);

                var signResult = await SignTransactionAsync(redeemTx, cancellationToken)
                    .ConfigureAwait(false);

                if (!signResult)
                {
                    Log.Error("Transaction signing error");
                    return;
                }

                swap.RedeemTx = redeemTx;
                swap.StateFlags |= SwapStateFlags.IsRedeemSigned;

                await UpdateSwapAsync(swap, SwapStateFlags.IsRedeemSigned, cancellationToken)
                    .ConfigureAwait(false);

                await BroadcastTxAsync(swap, redeemTx, cancellationToken)
                    .ConfigureAwait(false);
            }
            catch
            {
                throw;
            }
            finally
            {
                _account.AddressLocker.Unlock(redeemTx.From);
            }

            swap.RedeemTx = redeemTx;
            swap.StateFlags |= SwapStateFlags.IsRedeemBroadcast;

            await UpdateSwapAsync(swap, SwapStateFlags.IsRedeemBroadcast, cancellationToken)
                .ConfigureAwait(false);

            _ = TrackTransactionConfirmationAsync(
                swap: swap,
                currency: xtzConfig,
                dataRepository: _account.DataRepository,
                txId: redeemTx.Id,
                confirmationHandler: RedeemConfirmedEventHandler,
                cancellationToken: cancellationToken);
        }

        public override async Task RedeemForPartyAsync(
            Swap swap,
            CancellationToken cancellationToken = default)
        {
            if (swap.IsInitiator)
            {
                var partyRedeemDeadline = swap.TimeStamp.ToUniversalTime().AddSeconds(DefaultAcceptorLockTimeInSeconds) - PartyRedeemTimeReserve;

                if (DateTime.UtcNow > partyRedeemDeadline)
                {
                    Log.Error("Party redeem deadline reached for swap {@swap}", swap.Id);
                    return;
                }
            }

            Log.Debug("Create redeem for acceptor for swap {@swapId}", swap.Id);

<<<<<<< HEAD
            var walletAddress = await _account
                .GetAddressAsync(swap.FromAddress, cancellationToken)
                .ConfigureAwait(false);
=======
            var xtzConfig = XtzConfig;

            var walletAddress = (await _account
                .GetUnspentAddressesAsync(
                    toAddress: swap.PartyAddress, // todo: check it
                    amount: 0,
                    fee: 0,
                    feePrice: 0,
                    feeUsagePolicy: FeeUsagePolicy.EstimatedFee,
                    addressUsagePolicy: AddressUsagePolicy.UseOnlyOneAddress,
                    transactionType: BlockchainTransactionType.SwapRedeem,
                    cancellationToken: cancellationToken)
                .ConfigureAwait(false))
                .FirstOrDefault();
>>>>>>> dc619926

            if (walletAddress == null)
            {
                Log.Error("Can't get address {@address} for redeem for party from local db", swap.FromAddress);
                return;
            }

            var feeAmountInMtz = xtzConfig.RedeemFee + xtzConfig.RevealFee;
            var storageLimitInMtz = xtzConfig.RedeemStorageLimit * xtzConfig.StorageFeeMultiplier;

            if (walletAddress.Balance.ToMicroTez() < feeAmountInMtz + storageLimitInMtz)
            {
                Log.Error("Insufficient funds for redeem for party");
            }

            var redeemForPartyTx = new TezosTransaction
            {
                Currency     = xtzConfig.Name,
                CreationTime = DateTime.UtcNow,
                From         = walletAddress.Address,
                To           = xtzConfig.SwapContractAddress,
                Amount       = 0,
                Fee          = xtzConfig.RedeemFee + xtzConfig.RevealFee,
                GasLimit     = xtzConfig.RedeemGasLimit,
                StorageLimit = xtzConfig.RedeemStorageLimit,
                Params       = RedeemParams(swap),
                Type         = BlockchainTransactionType.Output | BlockchainTransactionType.SwapRedeem,

                UseRun              = true,
                UseSafeStorageLimit = true,
                UseOfflineCounter   = true
            };

            try
            {
                using var addressLock = await _account.AddressLocker
                    .GetLockAsync(redeemForPartyTx.From, cancellationToken)
                    .ConfigureAwait(false);

                using var securePublicKey = _account.Wallet
                    .GetPublicKey(xtzConfig, walletAddress.KeyIndex, walletAddress.KeyType);

                // fill operation
                var (fillResult, isRunSuccess) = await redeemForPartyTx
                    .FillOperationsAsync(
                        securePublicKey: securePublicKey,
                        tezosConfig: xtzConfig,
                        headOffset: TezosConfig.HeadOffset,
                        cancellationToken: cancellationToken)
                    .ConfigureAwait(false);

                var signResult = await SignTransactionAsync(redeemForPartyTx, cancellationToken)
                    .ConfigureAwait(false);

                if (!signResult)
                {
                    Log.Error("Transaction signing error");
                    return;
                }

                await BroadcastTxAsync(swap, redeemForPartyTx, cancellationToken)
                    .ConfigureAwait(false);
            }
            catch
            {
                throw;
            }
            finally
            {
                _account.AddressLocker.Unlock(redeemForPartyTx.From);
            }
        }

        public override async Task RefundAsync(
            Swap swap,
            CancellationToken cancellationToken = default)
        {
            var xtzConfig = XtzConfig;

            if (swap.StateFlags.HasFlag(SwapStateFlags.IsRefundBroadcast) &&
                swap.RefundTx != null &&
                swap.RefundTx.CreationTime != null &&
                swap.RefundTx.CreationTime.Value.ToUniversalTime() + TimeSpan.FromMinutes(5) > DateTime.UtcNow)
            {
                _ = TrackTransactionConfirmationAsync(
                    swap: swap,
                    currency: xtzConfig,
                    dataRepository: _account.DataRepository,
                    txId: swap.RefundTx.Id,
                    confirmationHandler: RefundConfirmedEventHandler,
                    cancellationToken: cancellationToken);

                return;
            }

            var lockTimeInSeconds = swap.IsInitiator
                ? DefaultInitiatorLockTimeInSeconds
                : DefaultAcceptorLockTimeInSeconds;

            var lockTime = swap.TimeStamp.ToUniversalTime() + TimeSpan.FromSeconds(lockTimeInSeconds);

            await RefundTimeDelayAsync(lockTime, cancellationToken)
                .ConfigureAwait(false);

            Log.Debug("Create refund for swap {@swap}", swap.Id);

            var walletAddress = await _account
                .GetAddressAsync(swap.FromAddress, cancellationToken)
                .ConfigureAwait(false);

            if (walletAddress == null)
            {
                Log.Error("Can't get address {@address} for refund from local db", swap.FromAddress);
                return;
            }

            var feeAmountInMtz = xtzConfig.RefundFee + xtzConfig.RevealFee;
            var storageLimitInMtz = xtzConfig.RefundStorageLimit * xtzConfig.StorageFeeMultiplier;

            if (walletAddress.Balance.ToMicroTez() < feeAmountInMtz + storageLimitInMtz)
            {
                Log.Error("Insufficient funds for refund");
            }

            var refundTx = new TezosTransaction
            {
                Currency     = xtzConfig.Name,
                CreationTime = DateTime.UtcNow,
                From         = walletAddress.Address,
                To           = xtzConfig.SwapContractAddress,
                Fee          = xtzConfig.RefundFee + xtzConfig.RevealFee,
                GasLimit     = xtzConfig.RefundGasLimit,
                StorageLimit = xtzConfig.RefundStorageLimit,
                Params       = RefundParams(swap),
                Type         = BlockchainTransactionType.Output | BlockchainTransactionType.SwapRefund,

                UseRun              = true,
                UseSafeStorageLimit = true,
                UseOfflineCounter   = true
            };

            try
            {
                await _account.AddressLocker
                    .LockAsync(refundTx.From, cancellationToken)
                    .ConfigureAwait(false);

                using var securePublicKey = _account.Wallet
                    .GetPublicKey(xtzConfig, walletAddress.KeyIndex, walletAddress.KeyType);

                // fill operation
                var (fillResult, isRunSuccess) = await refundTx
                    .FillOperationsAsync(
                        securePublicKey: securePublicKey,
                        tezosConfig: xtzConfig,
                        headOffset: TezosConfig.HeadOffset,
                        cancellationToken: cancellationToken)
                    .ConfigureAwait(false);

                var signResult = await SignTransactionAsync(refundTx, cancellationToken)
                    .ConfigureAwait(false);

                if (!signResult)
                {
                    Log.Error("Transaction signing error");
                    return;
                }

                swap.RefundTx = refundTx;
                swap.StateFlags |= SwapStateFlags.IsRefundSigned;

                await UpdateSwapAsync(swap, SwapStateFlags.IsRefundSigned, cancellationToken)
                    .ConfigureAwait(false);

                await BroadcastTxAsync(swap, refundTx, cancellationToken)
                    .ConfigureAwait(false);
            }
            catch
            {
                throw;
            }
            finally
            {
                _account.AddressLocker.Unlock(refundTx.From);
            }

            swap.RefundTx = refundTx;
            swap.StateFlags |= SwapStateFlags.IsRefundBroadcast;

            await UpdateSwapAsync(swap, SwapStateFlags.IsRefundBroadcast, cancellationToken)
                .ConfigureAwait(false);

            _ = TrackTransactionConfirmationAsync(
                swap: swap,
                currency: xtzConfig,
                dataRepository: _account.DataRepository,
                txId: refundTx.Id,
                confirmationHandler: RefundConfirmedEventHandler,
                cancellationToken: cancellationToken);
        }

        public override Task StartWaitForRedeemAsync(
            Swap swap,
            CancellationToken cancellationToken = default)
        {
            var lockTimeInSeconds = swap.IsInitiator
                ? DefaultInitiatorLockTimeInSeconds
                : DefaultAcceptorLockTimeInSeconds;

            // start redeem control async
            _ = TezosSwapRedeemedHelper.StartSwapRedeemedControlAsync(
                swap: swap,
                currency: XtzConfig,
                refundTimeUtc: swap.TimeStamp.ToUniversalTime().AddSeconds(lockTimeInSeconds),
                interval: TimeSpan.FromSeconds(30),
                cancelOnlyIfRefundTimeReached: true,
                redeemedHandler: RedeemCompletedEventHandler,
                canceledHandler: RedeemCanceledEventHandler,
                cancellationToken: cancellationToken);

            return Task.CompletedTask;
        }

        public override Task StartWaitForRedeemBySomeoneAsync(
            Swap swap,
            CancellationToken cancellationToken = default)
        {
            Log.Debug("Wait redeem for swap {@swapId}", swap.Id);

            // start redeem control async
            _ = TezosSwapRedeemedHelper.StartSwapRedeemedControlAsync(
                swap: swap,
                currency: XtzConfig,
                refundTimeUtc: swap.TimeStamp.ToUniversalTime().AddSeconds(DefaultAcceptorLockTimeInSeconds),
                interval: TimeSpan.FromSeconds(30),
                cancelOnlyIfRefundTimeReached: true,
                redeemedHandler: RedeemBySomeoneCompletedEventHandler,
                canceledHandler: RedeemBySomeoneCanceledEventHandler,
                cancellationToken: cancellationToken);

            return Task.CompletedTask;
        }

        public override async Task<Result<IBlockchainTransaction>> TryToFindPaymentAsync(
            Swap swap,
            CancellationToken cancellationToken = default)
        {
            var currency = Currencies
                .GetByName(swap.SoldCurrency);

            return await TezosSwapInitiatedHelper
                .TryToFindPaymentAsync(
                    swap: swap,
                    currency: currency,
                    cancellationToken: cancellationToken)
                .ConfigureAwait(false);
        }

        #region Event Handlers

        protected override async Task RefundTimeReachedHandler(
            Swap swap,
            CancellationToken cancellationToken = default)
        {
            Log.Debug("Refund time reached for swap {@swapId}", swap.Id);

            try
            {
                var isRefundedResult = await TezosSwapRefundedHelper.IsRefundedAsync(
                        swap: swap,
                        currency: XtzConfig,
                        attempts: MaxRefundCheckAttempts,
                        attemptIntervalInSec: RefundCheckAttemptIntervalInSec,
                        cancellationToken: cancellationToken)
                    .ConfigureAwait(false);

                if (!isRefundedResult.HasError)
                {
                    if (isRefundedResult.Value)
                    {
                        await RefundConfirmedEventHandler(swap, swap.RefundTx, cancellationToken)
                            .ConfigureAwait(false);
                    }
                    else
                    {
                        await RefundAsync(swap, cancellationToken)
                            .ConfigureAwait(false);
                    }
                }
            }
            catch (Exception e)
            {
                Log.Error(e, "Error in refund time reached handler");
            }
        }

        private async Task RedeemBySomeoneCompletedEventHandler(
            Swap swap,
            byte[] secret,
            CancellationToken cancellationToken = default)
        {
            Log.Debug("Handle redeem party control completed event for swap {@swapId}", swap.Id);

            if (swap.IsAcceptor)
            {
                swap.Secret = secret;
                swap.StateFlags |= SwapStateFlags.IsRedeemConfirmed;

                await UpdateSwapAsync(swap, SwapStateFlags.IsRedeemConfirmed, cancellationToken)
                    .ConfigureAwait(false);

                // get transactions & update balance for address async 
                _ = AddressHelper.UpdateAddressBalanceAsync<TezosWalletScanner, TezosAccount>(
                    account: _account,
                    address: swap.ToAddress,
                    cancellationToken: cancellationToken);
            }
        }

        private async Task RedeemBySomeoneCanceledEventHandler(
            Swap swap,
            DateTime refundTimeUtc,
            CancellationToken cancellationToken = default)
        {
            Log.Debug("Handle redeem party control canceled event for swap {@swapId}", swap.Id);

            try
            {
                if (swap.Secret?.Length > 0)
                {
                    await RedeemAsync(swap, cancellationToken)
                        .ConfigureAwait(false);
                }
            }
            catch (Exception e)
            {
                Log.Error(e, "Redeem party control canceled event error");
            }
        }

        #endregion Event Handlers

        #region Helpers

        protected virtual async Task<TezosTransaction> CreatePaymentTxAsync(
            Swap swap,
            int lockTimeSeconds,
            CancellationToken cancellationToken = default)
        {
            var xtzConfig = XtzConfig;

            Log.Debug("Create {@currency} payment transaction for swap {@swapId}", Currency, swap.Id);

            var requiredAmountInMtz = AmountHelper
                .QtyToAmount(swap.Side, swap.Qty, swap.Price, xtzConfig.DigitsMultiplier)
                .ToMicroTez();

            // maker network fee
            if (swap.MakerNetworkFee > 0)
            {
                var makerNetworkFeeInMtz = swap.MakerNetworkFee.ToMicroTez();

                if (makerNetworkFeeInMtz < requiredAmountInMtz) // network fee size check
                    requiredAmountInMtz += makerNetworkFeeInMtz;
            }

            var refundTimeStampUtcInSec = new DateTimeOffset(swap.TimeStamp.ToUniversalTime().AddSeconds(lockTimeSeconds)).ToUnixTimeSeconds();

            var rewardForRedeemInMtz = swap.IsInitiator
                ? swap.PartyRewardForRedeem.ToMicroTez()
                : 0;

            var walletAddress = await _account
                .GetAddressAsync(swap.FromAddress, cancellationToken)
                .ConfigureAwait(false);

            Log.Debug("Create swap payment tx from address {@address} for swap {@swapId}",
                walletAddress.Address,
                swap.Id);

            var balanceInTz = (await _account
                .GetAddressBalanceAsync(
                    address: walletAddress.Address,
                    cancellationToken: cancellationToken)
                .ConfigureAwait(false))
                .Available;

            Log.Debug("Available balance: {@balance}", balanceInTz);

            var balanceInMtz = balanceInTz.ToMicroTez();

            var isRevealed = await _account
                .IsRevealedSourceAsync(walletAddress.Address, cancellationToken)
                .ConfigureAwait(false);

            var feeAmountInMtz = xtzConfig.InitiateFee + (isRevealed ? 0 : xtzConfig.RevealFee);

            var storageLimitInMtz = xtzConfig.InitiateStorageLimit * xtzConfig.StorageFeeMultiplier;

            if (balanceInMtz < feeAmountInMtz + storageLimitInMtz + requiredAmountInMtz)
            {
                Log.Warning(
                    "Insufficient funds at {@address}. Balance: {@balance}, required: {@required}, " +
                    "feeAmount: {@feeAmount}, storageLimit: {@storageLimit}, missing: {@result}.",
                    walletAddress.Address,
                    balanceInMtz,
                    requiredAmountInMtz,
                    feeAmountInMtz,
                    storageLimitInMtz,
                    balanceInMtz - feeAmountInMtz - storageLimitInMtz - requiredAmountInMtz);

                return null;
            }

            return new TezosTransaction
            {
                Currency     = xtzConfig.Name,
                CreationTime = DateTime.UtcNow,
                From         = walletAddress.Address,
                To           = xtzConfig.SwapContractAddress,
                Amount       = Math.Round(requiredAmountInMtz, 0),
                Fee          = feeAmountInMtz,
                GasLimit     = xtzConfig.InitiateGasLimit,
                StorageLimit = xtzConfig.InitiateStorageLimit,
                Params       = InitParams(swap, refundTimeStampUtcInSec, (long)rewardForRedeemInMtz),
                Type         = BlockchainTransactionType.Output | BlockchainTransactionType.SwapPayment,

                UseRun              = true,
                UseSafeStorageLimit = true,
                UseOfflineCounter   = true
            };
        }

        private async Task<bool> SignTransactionAsync(
            TezosTransaction tx,
            CancellationToken cancellationToken = default)
        {
            var walletAddress = await _account
                .GetAddressAsync(
                    address: tx.From,
                    cancellationToken: cancellationToken)
                .ConfigureAwait(false);

            return await _account.Wallet
                .SignAsync(
                    tx: tx,
                    address: walletAddress,
                    currency: XtzConfig,
                    cancellationToken: cancellationToken)
                .ConfigureAwait(false);
        }

        private async Task BroadcastTxAsync(
            Swap swap,
            TezosTransaction tx,
            CancellationToken cancellationToken = default)
        {
            var broadcastResult = await XtzConfig.BlockchainApi
                .TryBroadcastAsync(tx, cancellationToken: cancellationToken)
                .ConfigureAwait(false);

            if (broadcastResult.HasError)
                throw new Exception($"Error while broadcast transaction with code {broadcastResult.Error.Code} and description {broadcastResult.Error.Description}");

            var txId = broadcastResult.Value;

            if (txId == null)
                throw new Exception("Transaction Id is null");

            Log.Debug("TxId {@id} for swap {@swapId}", txId, swap.Id);

            // account new unconfirmed transaction
            await _account
                .UpsertTransactionAsync(
                    tx: tx,
                    updateBalance: true,
                    notifyIfUnconfirmed: true,
                    notifyIfBalanceUpdated: true,
                    cancellationToken: cancellationToken)
                .ConfigureAwait(false);

            // todo: transaction receipt status control
        }

        private async Task<bool> WaitPaymentConfirmationAsync(
            string txId,
            TimeSpan timeout,
            CancellationToken cancellationToken = default)
        {
            var timeStamp = DateTime.UtcNow;
            
            while (DateTime.UtcNow < timeStamp + timeout)
            {
                await Task.Delay(InitiationCheckInterval, cancellationToken)
                    .ConfigureAwait(false);

                var tx = await _account
                    .DataRepository
                    .GetTransactionByIdAsync(XtzConfig.Name, txId, XtzConfig.TransactionType)
                    .ConfigureAwait(false);

                if (tx is not { IsConfirmed: true }) continue;

                return tx.IsConfirmed;
            }

            return false;
        }

        private JObject InitParams(
            Swap swap,
            long refundTimestamp,
            long redeemFeeAmount)
        {
            return JObject.Parse(@"{'entrypoint':'default','value':{'prim':'Left','args':[{'prim':'Left','args':[{'prim':'Pair','args':[{'string':'" + swap.PartyAddress + "'},{'prim':'Pair','args':[{'prim':'Pair','args':[{'bytes':'" + swap.SecretHash.ToHexString() + "'},{'int':'" + refundTimestamp + "'}]},{'int':'" + redeemFeeAmount + "'}]}]}]}]}}");
        }

        private JObject RedeemParams(Swap swap)
        {
            return JObject.Parse(@"{'entrypoint':'default','value':{'prim':'Right','args':[{'prim':'Left','args':[{'bytes':'" + swap.Secret.ToHexString() + "'}]}]}}");
        }

        private JObject RefundParams(Swap swap)
        {
            return JObject.Parse(@"{'entrypoint':'default','value':{'prim':'Right','args':[{'prim':'Right','args':[{'bytes':'" + swap.SecretHash.ToHexString() + "'}]}]}}");
        }

        #endregion Helpers
    }
}<|MERGE_RESOLUTION|>--- conflicted
+++ resolved
@@ -355,26 +355,11 @@
 
             Log.Debug("Create redeem for acceptor for swap {@swapId}", swap.Id);
 
-<<<<<<< HEAD
+            var xtzConfig = XtzConfig;
+
             var walletAddress = await _account
                 .GetAddressAsync(swap.FromAddress, cancellationToken)
                 .ConfigureAwait(false);
-=======
-            var xtzConfig = XtzConfig;
-
-            var walletAddress = (await _account
-                .GetUnspentAddressesAsync(
-                    toAddress: swap.PartyAddress, // todo: check it
-                    amount: 0,
-                    fee: 0,
-                    feePrice: 0,
-                    feeUsagePolicy: FeeUsagePolicy.EstimatedFee,
-                    addressUsagePolicy: AddressUsagePolicy.UseOnlyOneAddress,
-                    transactionType: BlockchainTransactionType.SwapRedeem,
-                    cancellationToken: cancellationToken)
-                .ConfigureAwait(false))
-                .FirstOrDefault();
->>>>>>> dc619926
 
             if (walletAddress == null)
             {
