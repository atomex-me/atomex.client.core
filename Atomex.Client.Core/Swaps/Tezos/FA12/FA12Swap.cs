﻿using System;
using System.Collections.Generic;
using System.Threading;
using System.Threading.Tasks;

using Newtonsoft.Json.Linq;
using Serilog;

using Atomex.Abstract;
using Atomex.Blockchain.Abstract;
using Atomex.Blockchain.Tezos;
using Atomex.Common;
using Atomex.Core;
using Atomex.Swaps.Abstract;
using Atomex.Swaps.Helpers;
using Atomex.Swaps.Tezos.FA12.Helpers;
using Atomex.TezosTokens;
using Atomex.Wallet.Tezos;

namespace Atomex.Swaps.Tezos.FA12
{
    public class Fa12Swap : CurrencySwap
    {
        private Fa12Account Fa12Account { get; }
        private TezosAccount TezosAccount { get; }
        private Fa12Config Fa12Config => Currencies.Get<Fa12Config>(Currency);
        private TezosConfig XtzConfig => Currencies.Get<TezosConfig>(TezosAccount.Currency);
        public static TimeSpan InitiationTimeout = TimeSpan.FromMinutes(10);
        public static TimeSpan InitiationCheckInterval = TimeSpan.FromSeconds(15);

        public Fa12Swap(
            Fa12Account account,
            TezosAccount tezosAccount,
            ICurrencies currencies)
            : base(account.Currency, currencies)
        {
            Fa12Account = account ?? throw new ArgumentNullException(nameof(account));
            TezosAccount = tezosAccount ?? throw new ArgumentNullException(nameof(account));
        }

        public override async Task PayAsync(
            Swap swap,
            CancellationToken cancellationToken = default)
        {
            if (!await CheckPayRelevanceAsync(swap, cancellationToken))
                return;

            var lockTimeInSeconds = swap.IsInitiator
                ? DefaultInitiatorLockTimeInSeconds
                : DefaultAcceptorLockTimeInSeconds;

            var paymentTx = await CreatePaymentTxAsync(swap, lockTimeInSeconds, cancellationToken)
                .ConfigureAwait(false);

            if (paymentTx == null)
            {
                Log.Error("Can't create payment transaction");
                return;
            }

            try
            {
                try
                {
                    await TezosAccount.AddressLocker
                        .LockAsync(paymentTx.From, cancellationToken)
                        .ConfigureAwait(false);

                    // create token approve transactions
                    var txsToBroadcast = await CreateApproveTxsAsync(swap, paymentTx, cancellationToken)
                        .ConfigureAwait(false) ?? throw new Exception($"Can't get allowance for {paymentTx.From}");

                    txsToBroadcast.Add(paymentTx);

<<<<<<< HEAD
                    foreach (var tx in txsToBroadcast)
                    {
                        var isInitiateTx = tx.Type.HasFlag(BlockchainTransactionType.SwapPayment);
=======
                        var isAlreadyRevealed = false;

                        foreach (var tx in txsToBroadcast)
                        {
                            var isInitiateTx = tx.Type.HasFlag(BlockchainTransactionType.SwapPayment);
>>>>>>> d56cdb3e

                        var address = await TezosAccount
                            .GetAddressAsync(tx.From, cancellationToken)
                            .ConfigureAwait(false);

                        using var securePublicKey = TezosAccount.Wallet
                            .GetPublicKey(XtzConfig, address.KeyIndex, address.KeyType);

<<<<<<< HEAD
                        // fill operation
                        var (fillResult, isRunSuccess) = await tx
                            .FillOperationsAsync(
                                securePublicKey: securePublicKey,
                                tezosConfig: TezosAccount.Config,
                                headOffset: TezosConfig.HeadOffset,
                                cancellationToken: cancellationToken)
                            .ConfigureAwait(false);

                        var signResult = await SignTransactionAsync(tx, cancellationToken)
                            .ConfigureAwait(false);
=======
                            // fill operation
                            var (fillResult, isRunSuccess, hasReveal) = await tx
                                .FillOperationsAsync(
                                    securePublicKey: securePublicKey,
                                    tezosConfig: TezosAccount.Config,
                                    headOffset: TezosConfig.HeadOffset,
                                    isAlreadyRevealed: isAlreadyRevealed,
                                    cancellationToken: cancellationToken)
                                .ConfigureAwait(false);

                            isAlreadyRevealed = hasReveal;

                            var signResult = await SignTransactionAsync(tx, cancellationToken)
                                .ConfigureAwait(false);
>>>>>>> d56cdb3e

                        if (!signResult)
                        {
                            Log.Error("Transaction signing error.");
                            return;
                        }

                        if (isInitiateTx)
                        {
                            swap.PaymentTx = tx;
                            swap.StateFlags |= SwapStateFlags.IsPaymentSigned;

                            await UpdateSwapAsync(swap, SwapStateFlags.IsPaymentSigned, cancellationToken)
                                .ConfigureAwait(false);
                        }

                        await BroadcastTxAsync(
                                swap: swap,
                                tx: tx,
                                updateBalance: isInitiateTx,
                                notifyIfUnconfirmed: true,
                                notifyIfBalanceUpdated: isInitiateTx,
                                cancellationToken: cancellationToken)
                            .ConfigureAwait(false);
                    }
                }
                catch
                {
                    throw;
                }
                finally
                {
                    TezosAccount.AddressLocker.Unlock(paymentTx.From);
                }

                swap.PaymentTx = paymentTx;
                swap.StateFlags |= SwapStateFlags.IsPaymentBroadcast;

                await UpdateSwapAsync(swap, SwapStateFlags.IsPaymentBroadcast, cancellationToken)
                    .ConfigureAwait(false);

                var isInitiateConfirmed = await WaitPaymentConfirmationAsync(
                        txId: paymentTx.Id,
                        timeout: Fa12Swap.InitiationTimeout,
                        cancellationToken: cancellationToken)
                    .ConfigureAwait(false);
                    
                if (!isInitiateConfirmed)
                {
                    Log.Error("Initiation payment tx not confirmed after timeout {@timeout}", InitiationTimeout.Minutes);
                    return;
                }
                
                swap.StateFlags |= SwapStateFlags.IsPaymentConfirmed;
                await UpdateSwapAsync(swap, SwapStateFlags.IsPaymentConfirmed, cancellationToken)
                    .ConfigureAwait(false);
            }
            catch (Exception e)
            {
                Log.Error(e, "Swap payment error for swap {@swapId}", swap.Id);
            }
        }

        public override Task StartPartyPaymentControlAsync(
            Swap swap,
            CancellationToken cancellationToken = default)
        {
            Log.Debug("Start party payment control for swap {@swap}.", swap.Id);

            // initiator waits "accepted" event, acceptor waits "initiated" event
            var initiatedHandler = swap.IsInitiator
                ? new Func<Swap, CancellationToken, Task>(SwapAcceptedHandler)
                : new Func<Swap, CancellationToken, Task>(SwapInitiatedHandler);

            var lockTimeSeconds = swap.IsInitiator
                ? DefaultAcceptorLockTimeInSeconds
                : DefaultInitiatorLockTimeInSeconds;

            var refundTimeUtcInSec = new DateTimeOffset(swap.TimeStamp.ToUniversalTime().AddSeconds(lockTimeSeconds)).ToUnixTimeSeconds();

            _ = Fa12SwapInitiatedHelper.StartSwapInitiatedControlAsync(
                swap: swap,
                currency: Fa12Config,
                tezos: XtzConfig,
                refundTimeStamp: refundTimeUtcInSec,
                interval: ConfirmationCheckInterval,
                initiatedHandler: initiatedHandler,
                canceledHandler: SwapCanceledHandler,
                cancellationToken: cancellationToken);

            return Task.CompletedTask;
        }

        public override async Task RedeemAsync(
            Swap swap,
            CancellationToken cancellationToken = default)
        {
            var fa12 = Fa12Config;
            
            var secretResult = await Fa12SwapRedeemedHelper
                .IsRedeemedAsync(
                    swap: swap,
                    currency: fa12,
                    tezos: XtzConfig,
                    attempts: TezosSwap.MaxRedeemCheckAttempts,
                    attemptIntervalInSec: TezosSwap.RedeemCheckAttemptIntervalInSec,
                    cancellationToken: cancellationToken)
                .ConfigureAwait(false);

            if (!secretResult.HasError && secretResult.Value != null)
            {
                await RedeemConfirmedEventHandler(swap, null, cancellationToken)
                    .ConfigureAwait(false);

                return;
            }

            if (swap.StateFlags.HasFlag(SwapStateFlags.IsRedeemBroadcast) &&
                swap.RedeemTx != null &&
                swap.RedeemTx.CreationTime != null &&
                swap.RedeemTx.CreationTime.Value.ToUniversalTime() + TimeSpan.FromMinutes(5) > DateTime.UtcNow)
            {
                // redeem already broadcast
                _ = TrackTransactionConfirmationAsync(
                    swap: swap,
                    currency: fa12,
                    dataRepository: Fa12Account.DataRepository,
                    txId: swap.RedeemTx.Id,
                    confirmationHandler: RedeemConfirmedEventHandler,
                    cancellationToken: cancellationToken);

                return;
            }

            // check already refunded by initiator
            if (swap.IsAcceptor &&
                swap.TimeStamp.ToUniversalTime().AddSeconds(DefaultInitiatorLockTimeInSeconds) < DateTime.UtcNow)
            {
                var isRefundedByParty = await Fa12SwapRefundedHelper
                    .IsRefundedAsync(swap, fa12, XtzConfig, cancellationToken)
                    .ConfigureAwait(false);

                if (isRefundedByParty != null &&
                    !isRefundedByParty.HasError &&
                    isRefundedByParty.Value)
                {
                    swap.StateFlags |= SwapStateFlags.IsUnsettled;

                    await UpdateSwapAsync(swap, SwapStateFlags.IsUnsettled, cancellationToken)
                        .ConfigureAwait(false);

                    return;
                }
            }

            if (swap.IsInitiator)
            {
                var redeemDeadline = swap.TimeStamp.ToUniversalTime().AddSeconds(DefaultAcceptorLockTimeInSeconds) - RedeemTimeReserve;

                if (DateTime.UtcNow > redeemDeadline)
                {
                    Log.Error("Redeem dedline reached for swap {@swap}", swap.Id);
                    return;
                }
            }

            Log.Debug("Create redeem for swap {@swapId}", swap.Id);

            var walletAddress = await TezosAccount
                .GetAddressAsync(swap.RedeemFromAddress, cancellationToken)
                .ConfigureAwait(false);

            if (walletAddress == null)
            {
                Log.Error("Can't get address {@address} for redeem from local db", swap.RedeemFromAddress);
                return;
            }

            if (walletAddress == null)
            {
                Log.Error("Insufficient funds for redeem");
                return;
            }

            var feeAmountInMtz = fa12.RedeemFee + fa12.RevealFee;
            var storageLimitInMtz = fa12.RedeemStorageLimit * fa12.StorageFeeMultiplier;

            if (walletAddress.Balance.ToMicroTez() < feeAmountInMtz + storageLimitInMtz)
            {
                Log.Error("Insufficient funds for redeem");
                return;
            }

            var redeemTx = new TezosTransaction
            {
                Currency     = XtzConfig.Name,
                CreationTime = DateTime.UtcNow,
                From         = walletAddress.Address,
                To           = fa12.SwapContractAddress,
                Amount       = 0,
                Fee          = fa12.RedeemFee + fa12.RevealFee,
                GasLimit     = fa12.RedeemGasLimit,
                StorageLimit = fa12.RedeemStorageLimit,
                Params       = CreateRedeemParams(swap),
                Type         = BlockchainTransactionType.Output | BlockchainTransactionType.SwapRedeem,

                UseRun              = true,
                UseSafeStorageLimit = true,
                UseOfflineCounter   = true
            };

            try
            {
                await TezosAccount.AddressLocker
                    .LockAsync(redeemTx.From, cancellationToken)
                    .ConfigureAwait(false);

                using var securePublicKey = TezosAccount.Wallet
                    .GetPublicKey(XtzConfig, walletAddress.KeyIndex, walletAddress.KeyType);

                // fill operation
<<<<<<< HEAD
                var (fillResult, isRunSuccess) = await redeemTx
=======
                var (fillResult, isRunSuccess, hasReveal) = await redeemTx
>>>>>>> d56cdb3e
                    .FillOperationsAsync(
                        securePublicKey: securePublicKey,
                        tezosConfig: XtzConfig,
                        headOffset: TezosConfig.HeadOffset,
                        cancellationToken: cancellationToken)
                    .ConfigureAwait(false);

                var signResult = await SignTransactionAsync(redeemTx, cancellationToken)
                    .ConfigureAwait(false);

                if (!signResult)
                {
                    Log.Error("Transaction signing error");
                    return;
                }

                swap.RedeemTx = redeemTx;
                swap.StateFlags |= SwapStateFlags.IsRedeemSigned;

                await UpdateSwapAsync(swap, SwapStateFlags.IsRedeemSigned, cancellationToken)
                    .ConfigureAwait(false);

                await BroadcastTxAsync(swap, redeemTx, cancellationToken)
                    .ConfigureAwait(false);
            }
            catch
            {
                throw;
            }
            finally
            {
                TezosAccount.AddressLocker.Unlock(redeemTx.From);
            }

            swap.RedeemTx = redeemTx;
            swap.StateFlags |= SwapStateFlags.IsRedeemBroadcast;

            await UpdateSwapAsync(swap, SwapStateFlags.IsRedeemBroadcast, cancellationToken)
                .ConfigureAwait(false);

            _ = TrackTransactionConfirmationAsync(
                swap: swap,
                currency: XtzConfig,
                dataRepository: Fa12Account.DataRepository,
                txId: redeemTx.Id,
                confirmationHandler: RedeemConfirmedEventHandler,
                cancellationToken: cancellationToken);
        }

        public override async Task RedeemForPartyAsync(
            Swap swap,
            CancellationToken cancellationToken = default)
        {
            if (swap.IsInitiator)
            {
                var partyRedeemDeadline = swap.TimeStamp.ToUniversalTime().AddSeconds(DefaultAcceptorLockTimeInSeconds) - PartyRedeemTimeReserve;

                if (DateTime.UtcNow > partyRedeemDeadline)
                {
                    Log.Error("Party redeem deadline reached for swap {@swap}", swap.Id);
                    return;
                }
            }

            Log.Debug("Create redeem for acceptor for swap {@swapId}", swap.Id);

            var fa12 = Fa12Config;

            var walletAddress = await TezosAccount
                .GetAddressAsync(swap.FromAddress, cancellationToken)
                .ConfigureAwait(false);

            if (walletAddress == null)
            {
                Log.Error("Can't get address {@address} for redeem for party from local db", swap.FromAddress);
                return;
            }

            var feeAmountInMtz = fa12.RedeemFee + fa12.RevealFee;
            var storageLimitInMtz = fa12.RedeemStorageLimit * fa12.StorageFeeMultiplier;

            if (walletAddress.Balance.ToMicroTez() < feeAmountInMtz + storageLimitInMtz)
            {
                Log.Error("Insufficient funds for redeem for party");
            }

            var redeemTx = new TezosTransaction
            {
                Currency     = XtzConfig.Name,
                CreationTime = DateTime.UtcNow,
                From         = walletAddress.Address,
                To           = fa12.SwapContractAddress,
                Amount       = 0,
                Fee          = fa12.RedeemFee + fa12.RevealFee,
                GasLimit     = fa12.RedeemGasLimit,
                StorageLimit = fa12.RedeemStorageLimit,
                Params       = CreateRedeemParams(swap),
                Type         = BlockchainTransactionType.Output | BlockchainTransactionType.SwapRedeem,

                UseRun              = true,
                UseSafeStorageLimit = true,
                UseOfflineCounter   = true
            };

            using var addressLock = await TezosAccount.AddressLocker
                .GetLockAsync(redeemTx.From, cancellationToken)
                .ConfigureAwait(false);

            using var securePublicKey = TezosAccount.Wallet
                .GetPublicKey(XtzConfig, walletAddress.KeyIndex, walletAddress.KeyType);

            // fill operation
<<<<<<< HEAD
            var (fillResult, isRunSuccess) = await redeemTx
=======
            var (fillResult, isRunSuccess, hasReveal) = await redeemTx
>>>>>>> d56cdb3e
                .FillOperationsAsync(
                    securePublicKey: securePublicKey,
                    tezosConfig: XtzConfig,
                    headOffset: TezosConfig.HeadOffset,
                    cancellationToken: cancellationToken)
                .ConfigureAwait(false);

            var signResult = await SignTransactionAsync(redeemTx, cancellationToken)
                .ConfigureAwait(false);

            if (!signResult)
            {
                Log.Error("Transaction signing error");
                return;
            }

            await BroadcastTxAsync(swap, redeemTx, cancellationToken)
                .ConfigureAwait(false);
        }

        public override async Task RefundAsync(
            Swap swap,
            CancellationToken cancellationToken = default)
        {
            var fa12 = Fa12Config;

            if (swap.StateFlags.HasFlag(SwapStateFlags.IsRefundBroadcast) &&
                swap.RefundTx != null &&
                swap.RefundTx.CreationTime != null &&
                swap.RefundTx.CreationTime.Value.ToUniversalTime() + TimeSpan.FromMinutes(5) > DateTime.UtcNow)
            {
                _ = TrackTransactionConfirmationAsync(
                    swap: swap,
                    currency: XtzConfig,
                    dataRepository: Fa12Account.DataRepository,
                    txId: swap.RefundTx.Id,
                    confirmationHandler: RefundConfirmedEventHandler,
                    cancellationToken: cancellationToken);

                return;
            }

            var lockTimeInSeconds = swap.IsInitiator
                ? DefaultInitiatorLockTimeInSeconds
                : DefaultAcceptorLockTimeInSeconds;

            var lockTime = swap.TimeStamp.ToUniversalTime() + TimeSpan.FromSeconds(lockTimeInSeconds);

            await RefundTimeDelayAsync(lockTime, cancellationToken)
                .ConfigureAwait(false);

            Log.Debug("Create refund for swap {@swap}", swap.Id);

            var walletAddress = await TezosAccount
                .GetAddressAsync(swap.FromAddress, cancellationToken)
                .ConfigureAwait(false);

            if (walletAddress == null)
            {
                Log.Error("Can't get address {@address} for refund from local db", swap.FromAddress);
                return;
            }

            var feeAmountInMtz = fa12.RefundFee + fa12.RevealFee;
            var storageLimitInMtz = fa12.RefundStorageLimit * fa12.StorageFeeMultiplier;

            if (walletAddress.Balance.ToMicroTez() < feeAmountInMtz + storageLimitInMtz)
            {
                Log.Error("Insufficient funds for refund");
            }

            var refundTx = new TezosTransaction
            {
                Currency     = XtzConfig.Name,
                CreationTime = DateTime.UtcNow,
                From         = walletAddress.Address,
                To           = fa12.SwapContractAddress,
                Fee          = fa12.RefundFee + fa12.RevealFee,
                GasLimit     = fa12.RefundGasLimit,
                StorageLimit = fa12.RefundStorageLimit,
                Params       = CreateRefundParams(swap),
                Type         = BlockchainTransactionType.Output | BlockchainTransactionType.SwapRefund,

                UseRun              = true,
                UseSafeStorageLimit = true,
                UseOfflineCounter   = true
            };

            try
            {
                await TezosAccount.AddressLocker
                    .LockAsync(refundTx.From, cancellationToken)
                    .ConfigureAwait(false);

                using var securePublicKey = TezosAccount.Wallet
                    .GetPublicKey(XtzConfig, walletAddress.KeyIndex, walletAddress.KeyType);

                // fill operation
<<<<<<< HEAD
                var (fillResult, isRunSuccess) = await refundTx
=======
                var (fillResult, isRunSuccess, hasReveal) = await refundTx
>>>>>>> d56cdb3e
                    .FillOperationsAsync(
                        securePublicKey: securePublicKey,
                        tezosConfig: XtzConfig,
                        headOffset: TezosConfig.HeadOffset,
                        cancellationToken: cancellationToken)
                    .ConfigureAwait(false);

                var signResult = await SignTransactionAsync(refundTx, cancellationToken)
                    .ConfigureAwait(false);

                if (!signResult)
                {
                    Log.Error("Transaction signing error");
                    return;
                }

                swap.RefundTx = refundTx;
                swap.StateFlags |= SwapStateFlags.IsRefundSigned;

                await UpdateSwapAsync(swap, SwapStateFlags.IsRefundSigned, cancellationToken)
                    .ConfigureAwait(false);

                await BroadcastTxAsync(swap, refundTx, cancellationToken)
                    .ConfigureAwait(false);
            }
            catch
            {
                throw;
            }
            finally
            {
                TezosAccount.AddressLocker.Unlock(refundTx.From);
            }

            swap.RefundTx = refundTx;
            swap.StateFlags |= SwapStateFlags.IsRefundBroadcast;

            await UpdateSwapAsync(swap, SwapStateFlags.IsRefundBroadcast, cancellationToken)
                .ConfigureAwait(false);

            _ = TrackTransactionConfirmationAsync(
                swap: swap,
                currency: XtzConfig,
                dataRepository: Fa12Account.DataRepository,
                txId: refundTx.Id,
                confirmationHandler: RefundConfirmedEventHandler,
                cancellationToken: cancellationToken);
        }

        public override Task StartWaitForRedeemAsync(
            Swap swap,
            CancellationToken cancellationToken = default)
        {
            var lockTimeInSeconds = swap.IsInitiator
                ? DefaultInitiatorLockTimeInSeconds
                : DefaultAcceptorLockTimeInSeconds;

            // start redeem control async
            _ = Fa12SwapRedeemedHelper.StartSwapRedeemedControlAsync(
                swap: swap,
                currency: Fa12Config,
                tezos: XtzConfig,
                refundTimeUtc: swap.TimeStamp.ToUniversalTime().AddSeconds(lockTimeInSeconds),
                interval: TimeSpan.FromSeconds(30),
                cancelOnlyIfRefundTimeReached: true,
                redeemedHandler: RedeemCompletedEventHandler,
                canceledHandler: RedeemCanceledEventHandler,
                cancellationToken: cancellationToken);

            return Task.CompletedTask;
        }

        public override Task StartWaitForRedeemBySomeoneAsync(
            Swap swap,
            CancellationToken cancellationToken = default)
        {
            Log.Debug("Wait redeem for swap {@swapId}", swap.Id);

            // start redeem control async
            _ = Fa12SwapRedeemedHelper.StartSwapRedeemedControlAsync(
                swap: swap,
                currency: Fa12Config,
                tezos: XtzConfig,
                refundTimeUtc: swap.TimeStamp.ToUniversalTime().AddSeconds(DefaultAcceptorLockTimeInSeconds),
                interval: TimeSpan.FromSeconds(30),
                cancelOnlyIfRefundTimeReached: true,
                redeemedHandler: RedeemBySomeoneCompletedEventHandler,
                canceledHandler: RedeemBySomeoneCanceledEventHandler,
                cancellationToken: cancellationToken);

            return Task.CompletedTask;
        }

        public override async Task<Result<IBlockchainTransaction>> TryToFindPaymentAsync(
            Swap swap,
            CancellationToken cancellationToken = default)
        {
            var currency = Currencies
                .GetByName(swap.SoldCurrency);

            return await Fa12SwapInitiatedHelper
                .TryToFindPaymentAsync(
                    swap: swap,
                    currency: currency,
                    cancellationToken: cancellationToken)
                .ConfigureAwait(false);
        }

        #region Event Handlers

        protected override async Task RefundTimeReachedHandler(
            Swap swap,
            CancellationToken cancellationToken = default)
        {
            Log.Debug("Refund time reached for swap {@swapId}", swap.Id);

            try
            {
                var isRefundedResult = await Fa12SwapRefundedHelper.IsRefundedAsync(
                        swap: swap,
                        currency: Fa12Config,
                        tezos: XtzConfig,
                        attempts: TezosSwap.MaxRefundCheckAttempts,
                        attemptIntervalInSec: TezosSwap.RefundCheckAttemptIntervalInSec,
                        cancellationToken: cancellationToken)
                    .ConfigureAwait(false);

                if (!isRefundedResult.HasError)
                {
                    if (isRefundedResult.Value)
                    {
                        await RefundConfirmedEventHandler(swap, swap.RefundTx, cancellationToken)
                            .ConfigureAwait(false);
                    }
                    else
                    {
                        await RefundAsync(swap, cancellationToken)
                            .ConfigureAwait(false);
                    }
                }
            }
            catch (Exception e)
            {
                Log.Error(e, "Error in refund time reached handler");
            }
        }

        private async Task RedeemBySomeoneCompletedEventHandler(
            Swap swap,
            byte[] secret,
            CancellationToken cancellationToken = default)
        {
            Log.Debug("Handle redeem party control completed event for swap {@swapId}", swap.Id);

            if (swap.IsAcceptor)
            {
                swap.Secret = secret;
                swap.StateFlags |= SwapStateFlags.IsRedeemConfirmed;

                await UpdateSwapAsync(swap, SwapStateFlags.IsRedeemConfirmed, cancellationToken)
                    .ConfigureAwait(false);

                // get transactions & update balance for address async 
                _ = AddressHelper.UpdateAddressBalanceAsync<TezosTokensScanner, TezosAccount>(
                    account: TezosAccount,
                    address: swap.ToAddress,
                    cancellationToken: cancellationToken);
            }
        }

        private async Task RedeemBySomeoneCanceledEventHandler(
            Swap swap,
            DateTime refundTimeUtc,
            CancellationToken cancellationToken = default)
        {
            Log.Debug("Handle redeem party control canceled event for swap {@swapId}", swap.Id);

            try
            {
                if (swap.Secret?.Length > 0)
                {
                    await RedeemAsync(swap, cancellationToken)
                        .ConfigureAwait(false);
                }
            }
            catch (Exception e)
            {
                Log.Error(e, "Redeem party control canceled event error");
            }
        }

        #endregion Event Handlers

        #region Helpers
        
        private async Task<bool> WaitPaymentConfirmationAsync(
            string txId,
            TimeSpan timeout,
            CancellationToken cancellationToken = default)
        {
            var timeStamp = DateTime.UtcNow;

            while (DateTime.UtcNow < timeStamp + timeout)
            {
                await Task.Delay(Fa12Swap.InitiationCheckInterval, cancellationToken)
                    .ConfigureAwait(false);

                var tx = await Fa12Account
                    .DataRepository
                    .GetTransactionByIdAsync(XtzConfig.Name, txId, XtzConfig.TransactionType)
                    .ConfigureAwait(false);

                if (tx is not { IsConfirmed: true }) continue;

                return tx.IsConfirmed;
            }

            return false;
        }

        public static decimal RequiredAmountInTokens(Swap swap, Fa12Config fa12)
        {
            var requiredAmountInTokens = AmountHelper.QtyToSellAmount(swap.Side, swap.Qty, swap.Price, fa12.DigitsMultiplier);

            // maker network fee
            if (swap.MakerNetworkFee > 0 && swap.MakerNetworkFee < requiredAmountInTokens) // network fee size check
                requiredAmountInTokens += AmountHelper.RoundDown(swap.MakerNetworkFee, fa12.DigitsMultiplier);

            return requiredAmountInTokens;
        }

        protected async Task<TezosTransaction> CreatePaymentTxAsync(
            Swap swap,
            int lockTimeSeconds,
            CancellationToken cancellationToken = default)
        {
            Log.Debug("Create {@currency} payment transaction from address {@address} for swap {@swapId}",
                Currency,
                swap.FromAddress,
                swap.Id);

            var fa12 = Fa12Config;
            var requiredAmountInTokens = RequiredAmountInTokens(swap, fa12); 
            var refundTimeStampUtcInSec = new DateTimeOffset(swap.TimeStamp.ToUniversalTime().AddSeconds(lockTimeSeconds)).ToUnixTimeSeconds();

            var rewardForRedeemInTokenDigits = swap.IsInitiator
                ? swap.PartyRewardForRedeem.ToTokenDigits(fa12.DigitsMultiplier)
                : 0;

            var walletAddress = await Fa12Account
                .GetAddressAsync(swap.FromAddress, cancellationToken)
                .ConfigureAwait(false);

            var balanceInTz = (await TezosAccount
                .GetAddressBalanceAsync(
                    address: walletAddress.Address,
                    cancellationToken: cancellationToken)
                .ConfigureAwait(false))
                .Available;

            var balanceInMtz = balanceInTz.ToMicroTez();

            var isRevealed = await TezosAccount
                .IsRevealedSourceAsync(walletAddress.Address, cancellationToken)
                .ConfigureAwait(false);

            var feeAmountInMtz = fa12.ApproveFee * 2 + fa12.InitiateFee +
                (isRevealed ? 0 : fa12.RevealFee);

            var storageLimitInMtz = (fa12.ApproveStorageLimit * 2 + fa12.InitiateStorageLimit) *
                fa12.StorageFeeMultiplier;

            if (balanceInMtz < feeAmountInMtz + storageLimitInMtz + XtzConfig.MicroTezReserve)
            {
                Log.Error(
                    "Insufficient funds at {@address} for fee. Balance: {@balance}, " +
                    "feeAmount: {@feeAmount}, storageLimit: {@storageLimit}, missing: {@missing}.",
                    walletAddress.Address,
                    balanceInMtz,
                    feeAmountInMtz,
                    storageLimitInMtz,
                    balanceInMtz - feeAmountInMtz - storageLimitInMtz - XtzConfig.MicroTezReserve);

                return null;
            }

<<<<<<< HEAD
            Log.Debug("Available balance: {@balance}", walletAddress.Balance);
=======
                if (requiredAmountInTokens > amountInTokens)
                    continue; // insufficient funds
                
                transactions.Add(new TezosTransaction
                {
                    Currency     = XtzConfig.Name,
                    CreationTime = DateTime.UtcNow,
                    From         = walletAddress.Address,
                    To           = fa12.SwapContractAddress,
                    Fee          = feeAmountInMtz,
                    GasLimit     = fa12.InitiateGasLimit,
                    StorageLimit = fa12.InitiateStorageLimit,
                    Params       = CreateInitParams(swap, fa12.TokenContractAddress, amountInTokens.ToTokenDigits(fa12.DigitsMultiplier), refundTimeStampUtcInSec, (long)rewardForRedeemInTokenDigits),
                    Type         = BlockchainTransactionType.Output | BlockchainTransactionType.SwapPayment,
>>>>>>> d56cdb3e

            if (walletAddress.Balance < requiredAmountInTokens)
            {
                Log.Error(
                    "Insufficient funds at {@address}. Balance: {@balance}, " +
                    "required: {@required}, missing: {@missing}.",
                    walletAddress.Address,
                    walletAddress.Balance,
                    requiredAmountInTokens,
                    walletAddress.Balance - requiredAmountInTokens);

                return null;
            }

            var amountInTokens = AmountHelper.DustProofMin(
                walletAddress.Balance,
                requiredAmountInTokens,
                fa12.DigitsMultiplier,
                fa12.DustDigitsMultiplier);
                
            return new TezosTransaction
            {
                Currency     = XtzConfig.Name,
                CreationTime = DateTime.UtcNow,
                From         = walletAddress.Address,
                To           = fa12.SwapContractAddress,
                Fee          = feeAmountInMtz,
                GasLimit     = fa12.InitiateGasLimit,
                StorageLimit = fa12.InitiateStorageLimit,
                Params       = InitParams(swap, fa12.TokenContractAddress, amountInTokens.ToTokenDigits(fa12.DigitsMultiplier), refundTimeStampUtcInSec, (long)rewardForRedeemInTokenDigits),
                Type         = BlockchainTransactionType.Output | BlockchainTransactionType.SwapPayment,

                UseRun              = true,
                UseSafeStorageLimit = true,
                UseOfflineCounter   = true
            };
        }

        private async Task<IList<TezosTransaction>> CreateApproveTxsAsync(
            Swap swap,
            TezosTransaction paymentTx,
            CancellationToken cancellationToken = default)
        {
            var walletAddress = await Fa12Account
                .GetAddressAsync(paymentTx.From, cancellationToken)
                .ConfigureAwait(false);

            using var callingAddressPublicKey = new SecureBytes((await TezosAccount.GetAddressAsync(walletAddress.Address)
                .ConfigureAwait(false))
                .PublicKeyBytes());

            var fa12 = Fa12Config;
            var fa12Api = fa12.BlockchainApi as ITokenBlockchainApi;

            var allowanceResult = await fa12Api
                .TryGetFa12AllowanceAsync(
                    holderAddress: walletAddress.Address,
                    spenderAddress: fa12.SwapContractAddress,
                    callingAddress: walletAddress.Address,
                    securePublicKey: callingAddressPublicKey,
                    cancellationToken: cancellationToken)
                .ConfigureAwait(false);

            if (allowanceResult.HasError)
            {
                Log.Error("Error while getting token allowance for {@address} with code {@code} and description {@description}",
                    walletAddress.Address,
                    allowanceResult.Error.Code,
                    allowanceResult.Error.Description);

                return null; // todo: maybe add approve 0
            }

            var transactions = new List<TezosTransaction>();

            if (allowanceResult.Value > 0)
            {
                transactions.Add(new TezosTransaction
                {
                    Currency     = XtzConfig.Name,
                    CreationTime = DateTime.UtcNow,
                    From         = walletAddress.Address,
                    To           = fa12.TokenContractAddress,
                    Fee          = fa12.ApproveFee,
                    GasLimit     = fa12.ApproveGasLimit,
                    StorageLimit = fa12.ApproveStorageLimit,
                    Params       = CreateApproveParams(fa12.SwapContractAddress, 0),
                    Type         = BlockchainTransactionType.TokenApprove,

                    UseRun              = true,
                    UseSafeStorageLimit = true,
                    UseOfflineCounter   = true
                });
            }

            var requiredAmountInTokens = RequiredAmountInTokens(swap, fa12);

            var amountInTokens = AmountHelper.DustProofMin(
                walletAddress.Balance,
                requiredAmountInTokens,
                fa12.DigitsMultiplier,
                fa12.DustDigitsMultiplier);

            transactions.Add(new TezosTransaction
            {
                Currency     = XtzConfig.Name,
                CreationTime = DateTime.UtcNow,
                From         = walletAddress.Address,
                To           = fa12.TokenContractAddress,
                Fee          = fa12.ApproveFee,
                GasLimit     = fa12.ApproveGasLimit,
                StorageLimit = fa12.ApproveStorageLimit,
                Params       = CreateApproveParams(fa12.SwapContractAddress, amountInTokens.ToTokenDigits(fa12.DigitsMultiplier)),
                Type         = BlockchainTransactionType.TokenApprove,

                UseRun              = true,
                UseSafeStorageLimit = true,
                UseOfflineCounter   = true
            });

            return transactions;
        }

        private async Task<bool> SignTransactionAsync(
            TezosTransaction tx,
            CancellationToken cancellationToken = default)
        {
            var walletAddress = await TezosAccount
                .GetAddressAsync(
                    address: tx.From,
                    cancellationToken: cancellationToken)
                .ConfigureAwait(false);

            return await TezosAccount.Wallet
                .SignAsync(
                    tx: tx,
                    address: walletAddress,
                    currency: XtzConfig,
                    cancellationToken: cancellationToken)
                .ConfigureAwait(false);
        }

        private async Task BroadcastTxAsync(
            Swap swap,
            TezosTransaction tx,
            CancellationToken cancellationToken = default,
            bool updateBalance = true,
            bool notifyIfUnconfirmed = true,
            bool notifyIfBalanceUpdated = true)
        {
            var broadcastResult = await XtzConfig.BlockchainApi
                .TryBroadcastAsync(tx, cancellationToken: cancellationToken)
                .ConfigureAwait(false);

            if (broadcastResult.HasError)
                throw new Exception($"Error while broadcast transaction with code {broadcastResult.Error.Code} and description {broadcastResult.Error.Description}");

            var txId = broadcastResult.Value;

            if (txId == null)
                throw new Exception("Transaction Id is null");

            Log.Debug("TxId {@id} for swap {@swapId}", txId, swap.Id);

            // account new unconfirmed transaction
            await TezosAccount
                .UpsertTransactionAsync(
                    tx: tx,
                    updateBalance: updateBalance,
                    notifyIfUnconfirmed: notifyIfUnconfirmed,
                    notifyIfBalanceUpdated: notifyIfBalanceUpdated,
                    cancellationToken: cancellationToken)
                .ConfigureAwait(false);
        }

        private JObject CreateApproveParams(
            string spender,
            decimal amount)
        {
            return JObject.Parse(@"{'entrypoint':'approve','value':{'prim':'Pair','args':[{'string':'" + spender + "'},{'int':'" + amount + "'}]}}");
        }

        private JObject CreateInitParams(
            Swap swap,
            string tokenContractAddress,
            decimal tokenAmountInDigigts,
            long refundTimestamp,
            long redeemFeeAmount)
        {
            return JObject.Parse(@"{'entrypoint':'initiate','value':{'prim':'Pair','args':[{'prim':'Pair','args':[{'prim':'Pair','args':[{'bytes':'" + swap.SecretHash.ToHexString() + "'},{'string':'" + swap.PartyAddress + "'}]},{'prim':'Pair','args':[{'int':'" + redeemFeeAmount + "'},{'int':'" + refundTimestamp + "'}]}]},{'prim':'Pair','args':[{'string':'" + tokenContractAddress + "'},{'int':'" + tokenAmountInDigigts + "'}]}]}}");
        }

        private JObject CreateRedeemParams(Swap swap)
        {
            return JObject.Parse(@"{'entrypoint':'redeem','value':{'bytes':'" + swap.Secret.ToHexString() + "'}}");
        }

        private JObject CreateRefundParams(Swap swap)
        {
            return JObject.Parse(@"{'entrypoint':'refund','value':{'bytes':'" + swap.SecretHash.ToHexString() + "'}}");
        }

        #endregion Helpers
    }
}<|MERGE_RESOLUTION|>--- conflicted
+++ resolved
@@ -72,17 +72,11 @@
 
                     txsToBroadcast.Add(paymentTx);
 
-<<<<<<< HEAD
                     foreach (var tx in txsToBroadcast)
                     {
                         var isInitiateTx = tx.Type.HasFlag(BlockchainTransactionType.SwapPayment);
-=======
+
                         var isAlreadyRevealed = false;
-
-                        foreach (var tx in txsToBroadcast)
-                        {
-                            var isInitiateTx = tx.Type.HasFlag(BlockchainTransactionType.SwapPayment);
->>>>>>> d56cdb3e
 
                         var address = await TezosAccount
                             .GetAddressAsync(tx.From, cancellationToken)
@@ -91,34 +85,20 @@
                         using var securePublicKey = TezosAccount.Wallet
                             .GetPublicKey(XtzConfig, address.KeyIndex, address.KeyType);
 
-<<<<<<< HEAD
                         // fill operation
-                        var (fillResult, isRunSuccess) = await tx
+                        var (fillResult, isRunSuccess, hasReveal) = await tx
                             .FillOperationsAsync(
                                 securePublicKey: securePublicKey,
                                 tezosConfig: TezosAccount.Config,
                                 headOffset: TezosConfig.HeadOffset,
+                                isAlreadyRevealed: isAlreadyRevealed,
                                 cancellationToken: cancellationToken)
                             .ConfigureAwait(false);
 
+                        isAlreadyRevealed = hasReveal;
+
                         var signResult = await SignTransactionAsync(tx, cancellationToken)
                             .ConfigureAwait(false);
-=======
-                            // fill operation
-                            var (fillResult, isRunSuccess, hasReveal) = await tx
-                                .FillOperationsAsync(
-                                    securePublicKey: securePublicKey,
-                                    tezosConfig: TezosAccount.Config,
-                                    headOffset: TezosConfig.HeadOffset,
-                                    isAlreadyRevealed: isAlreadyRevealed,
-                                    cancellationToken: cancellationToken)
-                                .ConfigureAwait(false);
-
-                            isAlreadyRevealed = hasReveal;
-
-                            var signResult = await SignTransactionAsync(tx, cancellationToken)
-                                .ConfigureAwait(false);
->>>>>>> d56cdb3e
 
                         if (!signResult)
                         {
@@ -340,11 +320,7 @@
                     .GetPublicKey(XtzConfig, walletAddress.KeyIndex, walletAddress.KeyType);
 
                 // fill operation
-<<<<<<< HEAD
-                var (fillResult, isRunSuccess) = await redeemTx
-=======
                 var (fillResult, isRunSuccess, hasReveal) = await redeemTx
->>>>>>> d56cdb3e
                     .FillOperationsAsync(
                         securePublicKey: securePublicKey,
                         tezosConfig: XtzConfig,
@@ -457,11 +433,7 @@
                 .GetPublicKey(XtzConfig, walletAddress.KeyIndex, walletAddress.KeyType);
 
             // fill operation
-<<<<<<< HEAD
-            var (fillResult, isRunSuccess) = await redeemTx
-=======
             var (fillResult, isRunSuccess, hasReveal) = await redeemTx
->>>>>>> d56cdb3e
                 .FillOperationsAsync(
                     securePublicKey: securePublicKey,
                     tezosConfig: XtzConfig,
@@ -560,11 +532,7 @@
                     .GetPublicKey(XtzConfig, walletAddress.KeyIndex, walletAddress.KeyType);
 
                 // fill operation
-<<<<<<< HEAD
-                var (fillResult, isRunSuccess) = await refundTx
-=======
                 var (fillResult, isRunSuccess, hasReveal) = await refundTx
->>>>>>> d56cdb3e
                     .FillOperationsAsync(
                         securePublicKey: securePublicKey,
                         tezosConfig: XtzConfig,
@@ -851,24 +819,7 @@
                 return null;
             }
 
-<<<<<<< HEAD
             Log.Debug("Available balance: {@balance}", walletAddress.Balance);
-=======
-                if (requiredAmountInTokens > amountInTokens)
-                    continue; // insufficient funds
-                
-                transactions.Add(new TezosTransaction
-                {
-                    Currency     = XtzConfig.Name,
-                    CreationTime = DateTime.UtcNow,
-                    From         = walletAddress.Address,
-                    To           = fa12.SwapContractAddress,
-                    Fee          = feeAmountInMtz,
-                    GasLimit     = fa12.InitiateGasLimit,
-                    StorageLimit = fa12.InitiateStorageLimit,
-                    Params       = CreateInitParams(swap, fa12.TokenContractAddress, amountInTokens.ToTokenDigits(fa12.DigitsMultiplier), refundTimeStampUtcInSec, (long)rewardForRedeemInTokenDigits),
-                    Type         = BlockchainTransactionType.Output | BlockchainTransactionType.SwapPayment,
->>>>>>> d56cdb3e
 
             if (walletAddress.Balance < requiredAmountInTokens)
             {
@@ -898,7 +849,7 @@
                 Fee          = feeAmountInMtz,
                 GasLimit     = fa12.InitiateGasLimit,
                 StorageLimit = fa12.InitiateStorageLimit,
-                Params       = InitParams(swap, fa12.TokenContractAddress, amountInTokens.ToTokenDigits(fa12.DigitsMultiplier), refundTimeStampUtcInSec, (long)rewardForRedeemInTokenDigits),
+                Params       = CreateInitParams(swap, fa12.TokenContractAddress, amountInTokens.ToTokenDigits(fa12.DigitsMultiplier), refundTimeStampUtcInSec, (long)rewardForRedeemInTokenDigits),
                 Type         = BlockchainTransactionType.Output | BlockchainTransactionType.SwapPayment,
 
                 UseRun              = true,
