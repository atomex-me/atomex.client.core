﻿using System;
using System.Collections.Concurrent;
using System.Collections.Generic;
using System.Linq;
using System.Threading;
using System.Threading.Tasks;
using Serilog;

using Atomex.Blockchain.Helpers;
using Atomex.Common;
using Atomex.Core;
using Atomex.Swaps.Abstract;
using Atomex.Wallet.Abstract;
using Atomex.Wallet.BitcoinBased;
using Atomex.MarketData.Abstract;
using Atomex.Swaps.Helpers;

namespace Atomex.Swaps
{
    public class SwapManager : ISwapManager
    {
        protected static TimeSpan DefaultCredentialsExchangeTimeout = TimeSpan.FromMinutes(10);
        protected static TimeSpan DefaultMaxSwapTimeout = TimeSpan.FromMinutes(20); // TimeSpan.FromMinutes(40);
        protected static TimeSpan DefaultMaxPaymentTimeout = TimeSpan.FromMinutes(48*60);
        protected static TimeSpan SwapTimeoutControlInterval = TimeSpan.FromMinutes(10);

        public event EventHandler<SwapEventArgs> SwapUpdated;

        private readonly IAccount _account;
        private readonly ISwapClient _swapClient;
        private readonly ICurrencyQuotesProvider _quotesProvider;
        private readonly IMarketDataRepository _marketDataRepository;
        private readonly IDictionary<string, ICurrencySwap> _currencySwaps;

        private static ConcurrentDictionary<long, SemaphoreSlim> _swapsSync;
        private static ConcurrentDictionary<long, SemaphoreSlim> SwapsSync
        {
            get
            {
                var instance = _swapsSync;

                if (instance == null)
                {
                    Interlocked.CompareExchange(ref _swapsSync, new ConcurrentDictionary<long, SemaphoreSlim>(), null);
                    instance = _swapsSync;
                }

                return instance;
            }
        }


        public SwapManager(
            IAccount account,
            ISwapClient swapClient,
            ICurrencyQuotesProvider quotesProvider,
            IMarketDataRepository marketDataRepository)
        {
            _account = account ?? throw new ArgumentNullException(nameof(account));
            _swapClient = swapClient ?? throw new ArgumentNullException(nameof(swapClient));
            _quotesProvider = quotesProvider;
            _marketDataRepository = marketDataRepository ?? throw new ArgumentNullException(nameof(marketDataRepository));

            _currencySwaps = _account.Currencies
                .Select(c =>
                {
                    var currencySwap = CurrencySwapCreator.Create(
                        currency: c,
                        account: _account);

                    currencySwap.InitiatorPaymentConfirmed += InitiatorPaymentConfirmed;
                    currencySwap.AcceptorPaymentConfirmed += AcceptorPaymentConfirmed;
                    currencySwap.AcceptorPaymentSpent += AcceptorPaymentSpent;
                    currencySwap.SwapUpdated += SwapUpdatedHandler;

                    return currencySwap;
                })
                .ToDictionary(cs => cs.Currency);
        }

        public void Clear()
        {
            foreach (var swapSync in SwapsSync)
            {
                var swapId = swapSync.Key;
                var semaphore = swapSync.Value;

                if (semaphore.CurrentCount == 0)
                {
                    try
                    {
                        semaphore.Release();
                    }
                    catch (SemaphoreFullException)
                    {
                        Log.Warning($"Semaphore for swap {swapId} is already released");
                    }
                    catch (ObjectDisposedException)
                    {
                        Log.Warning($"Semaphore for swap {swapId} is already disposed");
                    }

                    try
                    {
                        semaphore.Dispose();
                    }
                    catch (Exception)
                    {
                        Log.Warning($"Semaphore for swap {swapId} is already disposed");
                    }
                }
            }

            SwapsSync.Clear();
        }

        private ICurrencySwap GetCurrencySwap(string currency) => _currencySwaps[currency];

        public async Task<Error> HandleSwapAsync(
            Swap receivedSwap,
            CancellationToken cancellationToken = default)
        {
            Log.Debug("Handle swap {@swap}", receivedSwap.ToString());

            await LockSwapAsync(receivedSwap.Id, cancellationToken)
                .ConfigureAwait(false);

            Log.Debug("Swap {@swap} locked", receivedSwap.Id);

            try
            {
                var swap = await _account
                    .GetSwapByIdAsync(receivedSwap.Id)
                    .ConfigureAwait(false);

                if (swap == null)
                {
                    swap = await AddSwapAsync(receivedSwap)
                        .ConfigureAwait(false);

                    if (swap != null && swap.IsInitiator)
                        await InitiateSwapAsync(swap, cancellationToken)
                            .ConfigureAwait(false);
                }
                else
                {
                    var error = await HandleExistingSwapAsync(swap, receivedSwap, cancellationToken)
                        .ConfigureAwait(false);

                    if (error != null)
                        return error;
                }

                return null;
            }
            catch (Exception e)
            {
                return new Error(Errors.SwapError, $"Swap {receivedSwap.Id} error: {e.Message}");
            }
            finally
            {
                UnlockSwap(receivedSwap.Id);
            }
        }

        private async Task<Swap> AddSwapAsync(Swap receivedSwap)
        {
            var order = await GetOrderAsync(receivedSwap)
                .ConfigureAwait(false);

            if (order == null || !order.IsApproved) // || !clientSwap.Order.IsContinuationOf(order))
            {
                Log.Warning("Probably swap {@swapId} created on another device", receivedSwap.Id);
                return null;
            }

            var swap = new Swap
            {
                Id              = receivedSwap.Id,
                OrderId         = receivedSwap.OrderId,
                Status          = receivedSwap.Status,
                TimeStamp       = receivedSwap.TimeStamp,
                Symbol          = receivedSwap.Symbol,
                Side            = receivedSwap.Side,
                Price           = receivedSwap.Price,
                Qty             = receivedSwap.Qty,
                IsInitiative    = receivedSwap.IsInitiative,
                MakerNetworkFee = order.MakerNetworkFee
            };

            var result = await _account
                .AddSwapAsync(swap)
                .ConfigureAwait(false);

            if (!result)
            {
                Log.Error("Can't add swap {@swapId} to account swaps repository", receivedSwap.Id);
                return null;
            }

            return swap;
         }

        private Task<Order> GetOrderAsync(Swap receivedSwap)
        {
            return Task.Run(async () =>
            {
                const int attemptIntervalMs = 100;
                const int maxAttempts = 200;
                var attempts = 0;

                while (attempts < maxAttempts)
                {
                    attempts++;

                    var order = _account.GetOrderById(receivedSwap.OrderId);

                    if (order != null)
                        return order;

                    await Task.Delay(attemptIntervalMs)
                        .ConfigureAwait(false);
                }

                return null;
            });
        }

        private async Task InitiateSwapAsync(
            Swap swap,
            CancellationToken cancellationToken = default)
        {
            Log.Debug("Initiate swap {@swapId}", swap.Id);

            var soldCurrency = _account.Currencies.GetByName(swap.SoldCurrency);

            if (swap.Secret == null)
            {
                var secret = _account.Wallet
                    .GetDeterministicSecret(soldCurrency, swap.TimeStamp);

                swap.Secret = secret.SubArray(0, CurrencySwap.DefaultSecretSize);

                await UpdateSwapAsync(swap, SwapStateFlags.HasSecret, cancellationToken)
                    .ConfigureAwait(false);

                secret.Clear();
            }

            if (swap.SecretHash == null)
            {
                swap.SecretHash = CurrencySwap.CreateSwapSecretHash(swap.Secret);

                await UpdateSwapAsync(swap, SwapStateFlags.HasSecretHash, cancellationToken)
                    .ConfigureAwait(false);
            }

            WalletAddress toAddress;

            // select self address for purchased currency
            if (swap.ToAddress == null)
            {
                toAddress = await _account
                    .GetRedeemAddressAsync(swap.PurchasedCurrency, cancellationToken)
                    .ConfigureAwait(false);

                swap.ToAddress = toAddress.Address;

                await UpdateSwapAsync(swap, SwapStateFlags.Empty, cancellationToken)
                    .ConfigureAwait(false);
            }
            else
            {
                toAddress = await _account
                    .GetAddressAsync(swap.PurchasedCurrency, swap.ToAddress, cancellationToken)
                    .ConfigureAwait(false);
            }

            swap.RewardForRedeem = await RewardForRedeemHelper
                .EstimateAsync(
                    account: _account,
                    quotesProvider: _quotesProvider,
                    feeCurrencyQuotesProvider: symbol => _marketDataRepository
                        ?.OrderBookBySymbol(symbol)
                        ?.TopOfBook(),
                    walletAddress: toAddress,
                    cancellationToken: cancellationToken)
                .ConfigureAwait(false);

            // select refund address for bitcoin based currency
            if (soldCurrency is BitcoinBasedCurrency && swap.RefundAddress == null)
            {
                swap.RefundAddress = (await _account
                    .GetCurrencyAccount<BitcoinBasedAccount>(soldCurrency.Name)
                    .GetRefundAddressAsync(cancellationToken)
                    .ConfigureAwait(false))
                    ?.Address;
            }

            await UpdateSwapAsync(swap, SwapStateFlags.Empty, cancellationToken)
                .ConfigureAwait(false);

            _swapClient.SwapInitiateAsync(swap);
        }

        private async Task<Error> HandleExistingSwapAsync(
            Swap swap,
            Swap receivedSwap,
            CancellationToken cancellationToken = default)
        {
            Error error = null;

            try
            {
                if (swap.IsAcceptor && IsInitiate(swap, receivedSwap))
                {
                    // handle initiate by acceptor
                    error = await HandleInitiateAsync(swap, receivedSwap, cancellationToken)
                        .ConfigureAwait(false);
                }
                else if (swap.IsInitiator && IsAccept(swap, receivedSwap))
                {
                    // handle accept by initiator
                    error = await HandleAcceptAsync(swap, receivedSwap, cancellationToken)
                        .ConfigureAwait(false);
                }
            }
            catch (Exception e)
            {
                Log.Error("Existing swap handle error");
            }

            // update swap status
            swap.Status = receivedSwap.Status;

            await UpdateSwapAsync(swap, SwapStateFlags.Empty, cancellationToken)
                .ConfigureAwait(false);

            return error;
        }

        private bool IsInitiate(Swap swap, Swap receivedSwap) =>
            swap.IsStatusSet(receivedSwap.Status, SwapStatus.Initiated);

        private bool IsAccept(Swap swap, Swap receivedSwap) =>
            swap.IsStatusSet(receivedSwap.Status, SwapStatus.Accepted);

        private async Task<Error> HandleInitiateAsync(
            Swap swap,
            Swap receivedSwap,
            CancellationToken cancellationToken = default)
        {
            if (DateTime.UtcNow > swap.TimeStamp.ToUniversalTime() + DefaultCredentialsExchangeTimeout)
            {
                Log.Error("Handle initiate after swap {@swap} timeout", swap.Id);

                swap.StateFlags |= SwapStateFlags.IsCanceled;

                await UpdateSwapAsync(swap, SwapStateFlags.IsCanceled, cancellationToken)
                    .ConfigureAwait(false);

                return null; // no error
            }

            // check secret hash
            if (swap.SecretHash != null &&
                !swap.SecretHash.SequenceEqual(receivedSwap.SecretHash))
                return new Error(Errors.InvalidSecretHash, $"Secret hash does not match the one already received for swap {swap.Id}");

            if (receivedSwap.SecretHash == null ||
                receivedSwap.SecretHash.Length != CurrencySwap.DefaultSecretHashSize)
                return new Error(Errors.InvalidSecretHash, $"Incorrect secret hash length for swap {swap.Id}");

            Log.Debug("Secret hash {@hash} successfully received", receivedSwap.SecretHash.ToHexString());

            swap.SecretHash = receivedSwap.SecretHash;

            await UpdateSwapAsync(swap, SwapStateFlags.HasSecretHash, cancellationToken)
                .ConfigureAwait(false);

            // check party address
            if (receivedSwap.PartyAddress == null)
                return new Error(Errors.InvalidWallets, $"Incorrect party address for swap {swap.Id}");

            // check party reward for redeem
            if (receivedSwap.RewardForRedeem < 0)
                return new Error(Errors.InvalidRewardForRedeem, $"Incorrect reward for redeem for swap {swap.Id}");

            if (swap.PartyAddress == null)
                swap.PartyAddress = receivedSwap.PartyAddress;

            if (swap.PartyRewardForRedeem == 0 && receivedSwap.PartyRewardForRedeem > 0)
                swap.PartyRewardForRedeem = receivedSwap.PartyRewardForRedeem;

            if (swap.PartyRefundAddress == null)
                swap.PartyRefundAddress = receivedSwap.PartyRefundAddress;

            // create self requisites
            if (swap.ToAddress == null)
            {
                var walletAddress = await _account
                    .GetRedeemAddressAsync(swap.PurchasedCurrency, cancellationToken)
                    .ConfigureAwait(false);

                swap.ToAddress = walletAddress.Address;
                swap.RewardForRedeem = await RewardForRedeemHelper
                    .EstimateAsync(
                        account: _account,
                        quotesProvider: _quotesProvider,
                        feeCurrencyQuotesProvider: symbol => _marketDataRepository
                            ?.OrderBookBySymbol(symbol)
                            ?.TopOfBook(),
                        walletAddress: walletAddress,
                        cancellationToken: cancellationToken)
                    .ConfigureAwait(false);
            }

            var soldCurrency = _account.Currencies.GetByName(swap.SoldCurrency);

            // select refund address for bitcoin based currency
            if (soldCurrency is BitcoinBasedCurrency && swap.RefundAddress == null)
            {
                swap.RefundAddress = (await _account
                    .GetCurrencyAccount<BitcoinBasedAccount>(soldCurrency.Name)
                    .GetRefundAddressAsync(cancellationToken)
                    .ConfigureAwait(false))
                    ?.Address;
            }

            await UpdateSwapAsync(swap, SwapStateFlags.Empty, cancellationToken)
                .ConfigureAwait(false);

            // send "accept" to other side
            _swapClient.SwapAcceptAsync(swap);

            await GetCurrencySwap(swap.PurchasedCurrency)
                .StartPartyPaymentControlAsync(swap, cancellationToken)
                .ConfigureAwait(false);

            return null; // no error
        }

        private async Task<Error> HandleAcceptAsync(
            Swap swap,
            Swap receivedSwap,
            CancellationToken cancellationToken = default)
        {
            if (DateTime.UtcNow > swap.TimeStamp.ToUniversalTime() + DefaultCredentialsExchangeTimeout)
            {
                Log.Error("Handle accept after swap {@swap} timeout", swap.Id);

                swap.StateFlags |= SwapStateFlags.IsCanceled;

                await UpdateSwapAsync(swap, SwapStateFlags.IsCanceled, cancellationToken)
                    .ConfigureAwait(false);

                return null; // no error
            }

            // check party requisites
            if (receivedSwap.PartyAddress == null)
                return new Error(Errors.InvalidWallets, $"Incorrect party address for swap {swap.Id}");

            if (receivedSwap.RewardForRedeem < 0)
                return new Error(Errors.InvalidRewardForRedeem, $"Incorrect reward for redeem for swap {swap.Id}");

            if (swap.PartyAddress == null)
                swap.PartyAddress = receivedSwap.PartyAddress;

            if (swap.PartyRewardForRedeem == 0 && receivedSwap.PartyRewardForRedeem > 0)
                swap.PartyRewardForRedeem = receivedSwap.PartyRewardForRedeem;

            if (swap.PartyRefundAddress == null)
                swap.PartyRefundAddress = receivedSwap.PartyRefundAddress;

            await UpdateSwapAsync(swap, SwapStateFlags.Empty, cancellationToken)
                .ConfigureAwait(false);

            // broadcast initiator payment
            await GetCurrencySwap(swap.SoldCurrency)
                .PayAsync(swap, cancellationToken)
                .ConfigureAwait(false);

            if (swap.StateFlags.HasFlag(SwapStateFlags.IsPaymentBroadcast))
            {
                // start redeem control async
                await GetCurrencySwap(swap.SoldCurrency)
                    .StartWaitForRedeemAsync(swap, cancellationToken)
                    .ConfigureAwait(false);
            }

            await GetCurrencySwap(swap.PurchasedCurrency)
                .StartPartyPaymentControlAsync(swap, cancellationToken)
                .ConfigureAwait(false);

            return null; // no error
        }

        public Task RestoreSwapsAsync(
            CancellationToken cancellationToken = default)
        {
            return Task.Run(async () =>
            {
                try
                {
                    var activeSwapsIds = (await _account
                        .GetSwapsAsync()
                        .ConfigureAwait(false))
                        .Where(s => s.IsActive)
                        .Select(s => s.Id)
                        .ToList();

                    foreach (var activeSwapId in activeSwapsIds)
                    {
                        try
                        {
                            await LockSwapAsync(activeSwapId)
                                .ConfigureAwait(false);

                            var swap = await _account
                                .GetSwapByIdAsync(activeSwapId)
                                .ConfigureAwait(false);

                            await RestoreSwapAsync(swap, cancellationToken)
                                .ConfigureAwait(false);
                        }
                        catch (Exception e)
                        {
                            Log.Error(e, "Swap {@id} restore error", activeSwapId);
                        }
                        finally
                        {
                            UnlockSwap(activeSwapId);
                        }
                    }
                }
<<<<<<< HEAD
            }
            catch (Exception e)
            {
                Log.Error("Swaps restore error");
            }
=======
                catch (OperationCanceledException)
                {
                    Log.Debug("RestoreSwapsAsync canceled.");
                }
                catch (Exception e)
                {
                    Log.Error(e, "Swaps restore error");
                }
>>>>>>> f8e1931a

            }, cancellationToken);
        }

        private async Task RestoreSwapAsync(
            Swap swap,
            CancellationToken cancellationToken = default)
        {
            if (swap.StateFlags.HasFlag(SwapStateFlags.IsPaymentSigned) &&
                !swap.StateFlags.HasFlag(SwapStateFlags.IsPaymentBroadcast))
            {
                var txResult = await GetCurrencySwap(swap.SoldCurrency)
                    .TryToFindPaymentAsync(swap, cancellationToken)
                    .ConfigureAwait(false);

                if (txResult == null || txResult.HasError)
                    return; // can't get tx from blockchain

                if (txResult.Value != null)
                {
                    swap.PaymentTx  = txResult.Value;
                    swap.PaymentTxId = txResult.Value.Id;
                    swap.StateFlags |= SwapStateFlags.IsPaymentBroadcast;

                    await UpdateSwapAsync(swap, SwapStateFlags.IsPaymentBroadcast, cancellationToken)
                        .ConfigureAwait(false);

                    if (txResult.Value.IsConfirmed)
                        swap.StateFlags |= SwapStateFlags.IsPaymentConfirmed;

                    await UpdateSwapAsync(swap, SwapStateFlags.IsPaymentConfirmed, cancellationToken)
                        .ConfigureAwait(false);
                }
            }

            if (swap.StateFlags.HasFlag(SwapStateFlags.IsPaymentBroadcast))
            {
                bool waitForRedeem = true;

                if (!swap.StateFlags.HasFlag(SwapStateFlags.IsPaymentConfirmed) &&
                    DateTime.UtcNow > swap.TimeStamp.ToUniversalTime() + DefaultMaxPaymentTimeout)
                {
                    var result = await swap.PaymentTx
                        .IsTransactionConfirmed(
                            cancellationToken: cancellationToken)
                        .ConfigureAwait(false);

                    if (result.HasError || !result.Value.IsConfirmed)
                    {
                        waitForRedeem = false;

                        Log.Debug("Swap {@id} canceled in RestoreSwapAsync. Timeout reached.", swap.Id);

                        swap.StateFlags |= SwapStateFlags.IsCanceled;

                        await UpdateSwapAsync(swap, SwapStateFlags.IsCanceled, cancellationToken)
                            .ConfigureAwait(false);
                    }
                }

                if (waitForRedeem)
                {
                    await GetCurrencySwap(swap.SoldCurrency)
                        .StartWaitForRedeemAsync(swap, cancellationToken)
                        .ConfigureAwait(false);

                    if (swap.IsInitiator)
                    {
                        // check acceptor payment confirmation
                        await GetCurrencySwap(swap.PurchasedCurrency)
                            .StartPartyPaymentControlAsync(swap, cancellationToken)
                            .ConfigureAwait(false);
                    }

                    if (swap.IsAcceptor && swap.RewardForRedeem > 0)
                    {
                        await GetCurrencySwap(swap.PurchasedCurrency)
                            .StartWaitForRedeemBySomeoneAsync(swap, cancellationToken)
                            .ConfigureAwait(false);
                    }
                }
            }
            else
            {
                if (IsPaymentDeadlineReached(swap))
                {
                    await CancelSwapByTimeoutAsync(swap, cancellationToken)
                        .ConfigureAwait(false);

                    return;
                }

                if (swap.IsAcceptor)
                {
                    if (!swap.Status.HasFlag(SwapStatus.Initiated)) // not initiated
                    {
                        // try to get actual swap status from server and accept swap
                        _swapClient.SwapStatusAsync(new Request<Swap>() { Id = $"get_swap_{swap.Id}", Data = swap });
                    }
                    else if (swap.Status.HasFlag(SwapStatus.Initiated) && // initiated but not accepted
                            !swap.Status.HasFlag(SwapStatus.Accepted))
                    {
                        // try to get actual swap status from server and accept swap
                        _swapClient.SwapStatusAsync(new Request<Swap>() { Id = $"get_swap_{swap.Id}", Data = swap });
                    }
                    else if (swap.Status.HasFlag(SwapStatus.Initiated) && // initiated and accepted
                             swap.Status.HasFlag(SwapStatus.Accepted))
                    {
                        // wait for initiator tx
                        await GetCurrencySwap(swap.PurchasedCurrency)
                            .StartPartyPaymentControlAsync(swap)
                            .ConfigureAwait(false);
                    }
                }
                else if (swap.IsInitiator)
                {
                    if (!swap.Status.HasFlag(SwapStatus.Initiated)) // not initiated
                    {
                        // initiate
                        await InitiateSwapAsync(swap)
                            .ConfigureAwait(false);
                    }
                    else if (swap.Status.HasFlag(SwapStatus.Initiated) && // initiated but not accepted
                            !swap.Status.HasFlag(SwapStatus.Accepted))
                    {
                        // try to get actual swap status from server
                        _swapClient.SwapStatusAsync(new Request<Swap>() { Id = $"get_swap_{swap.Id}", Data = swap });
                    }
                    else if (swap.Status.HasFlag(SwapStatus.Initiated) && // initiated and accepted
                             swap.Status.HasFlag(SwapStatus.Accepted))
                    {
                        // broadcast initiator payment again
                        await GetCurrencySwap(swap.SoldCurrency)
                            .PayAsync(swap)
                            .ConfigureAwait(false);

                        if (swap.StateFlags.HasFlag(SwapStateFlags.IsPaymentBroadcast))
                        {
                            // start redeem control async
                            await GetCurrencySwap(swap.SoldCurrency)
                                .StartWaitForRedeemAsync(swap)
                                .ConfigureAwait(false);
                        }

                        await GetCurrencySwap(swap.PurchasedCurrency)
                            .StartPartyPaymentControlAsync(swap)
                            .ConfigureAwait(false);
                    }
                }
            }
        }

        public Task SwapTimeoutControlAsync(
            CancellationToken cancellationToken = default)
        {
            return Task.Run(async () =>
            {
                try
                {
                    while (!cancellationToken.IsCancellationRequested)
                    {
                        await Task.Delay(SwapTimeoutControlInterval)
                            .ConfigureAwait(false);

                        var swaps = (await _account
                            .GetSwapsAsync()
                            .ConfigureAwait(false))
                            .Where(s => s.IsActive && !s.StateFlags.HasFlag(SwapStateFlags.IsPaymentBroadcast))
                            .ToList();

                        foreach (var swap in swaps)
                        {
                            try
                            {
                                if (IsPaymentDeadlineReached(swap))
                                    await CancelSwapByTimeoutAsync(swap, cancellationToken)
                                        .ConfigureAwait(false);
                            }
                            catch (Exception e)
                            {
                                Log.Error(e, "Swap {@id} restore error", swap.Id);
                            }
                        }
                    }
                }
                catch (OperationCanceledException)
                {
                    Log.Debug("Swaps timeout control canceled.");
                }
                catch (Exception e)
                {
                    Log.Error(e, "Swaps timeout control error.");
                }

            }, cancellationToken);
        }

        private bool IsPaymentDeadlineReached(Swap swap)
        {
            var paymentDeadline = swap.IsInitiator
                ? swap.TimeStamp.ToUniversalTime() + DefaultMaxSwapTimeout
                : swap.TimeStamp.ToUniversalTime().AddSeconds(CurrencySwap.DefaultAcceptorLockTimeInSeconds) - CurrencySwap.PaymentTimeReserve;

            return DateTime.UtcNow > paymentDeadline;
        }

        private async Task CancelSwapByTimeoutAsync(
            Swap swap,
            CancellationToken cancellationToken = default)
        {
            Log.Debug("Swap {@id} canceled. Timeout reached.", swap.Id);

            swap.StateFlags |= SwapStateFlags.IsCanceled;

            await UpdateSwapAsync(swap, SwapStateFlags.IsCanceled, cancellationToken)
                .ConfigureAwait(false);
        }

        private Task UpdateSwapAsync(
            Swap swap,
            SwapStateFlags changedFlag,
            CancellationToken cancellationToken = default) =>
            SwapUpdatedHandler(this, new SwapEventArgs(swap, changedFlag), cancellationToken);

        private async Task SwapUpdatedHandler(
            object sender,
            SwapEventArgs args,
            CancellationToken cancellationToken = default)
        {
            try
            {
                Log.Debug("Update swap {@swap} in db", args.Swap.Id);

                var result = await _account
                    .UpdateSwapAsync(args.Swap)
                    .ConfigureAwait(false);

                if (!result)
                    Log.Error("Swap update error");

                SwapUpdated?.Invoke(this, args);
            }
            catch (Exception e)
            {
                Log.Error("Swap update error");
            }
        }

        private async Task InitiatorPaymentConfirmed(
            ICurrencySwap currencySwap,
            SwapEventArgs swapArgs,
            CancellationToken cancellationToken = default)
        {
            var swap = swapArgs.Swap;

            Log.Debug("Initiator payment confirmed event for swap {@swapId}", swap.Id);

            try
            {
                // broadcast acceptors payment tx (using sold currency protocol)
                if (swap.IsAcceptor &&
                    swap.IsPurchasedCurrency(currencySwap.Currency))
                {
                    await GetCurrencySwap(swap.SoldCurrency)
                        .PayAsync(swap, cancellationToken)
                        .ConfigureAwait(false);

                    if (swap.StateFlags.HasFlag(SwapStateFlags.IsPaymentBroadcast))
                    {
                        // start redeem control async
                        await GetCurrencySwap(swap.SoldCurrency)
                            .StartWaitForRedeemAsync(swap, cancellationToken)
                            .ConfigureAwait(false);
                    }

                    // wait for redeem by other party or someone else
                    if (swap.RewardForRedeem > 0)
                        await GetCurrencySwap(swap.PurchasedCurrency)
                            .StartWaitForRedeemBySomeoneAsync(swap, cancellationToken)
                            .ConfigureAwait(false);
                }
            }
            catch (Exception e)
            {
                Log.Error($"Initiator payment confirmed handler error {e.ToString()}");
            }
        }

        private async Task AcceptorPaymentConfirmed(
            ICurrencySwap currencySwap,
            SwapEventArgs swapArgs,
            CancellationToken cancellationToken = default)
        {
            var swap = swapArgs.Swap;

            Log.Debug("Acceptor payment confirmed event for swap {@swapId}", swap.Id);

            try
            {
                // party redeem
                if (swap.IsInitiator &&
                    swap.IsPurchasedCurrency(currencySwap.Currency) &&
                    swap.PartyRewardForRedeem > 0) // todo: user param >= 2*RedeemFee
                {
                    await GetCurrencySwap(swap.SoldCurrency)
                        .RedeemForPartyAsync(swap, cancellationToken)
                        .ConfigureAwait(false);
                }
            }
            catch (Exception e)
            {
                Log.Error("Acceptor payment confirmed handler error");
            }
        }

        private async Task AcceptorPaymentSpent(
            ICurrencySwap currencySwap,
            SwapEventArgs swapArgs,
            CancellationToken cancellationToken = default)
        {
            var swap = swapArgs.Swap;

            Log.Debug("Acceptor payment spent event for swap {@swapId}", swap.Id);

            try
            {
                // redeem by acceptor async (using purchased currency protocol)
                if (swap.IsAcceptor &&
                    swap.IsSoldCurrency(currencySwap.Currency) &&
                    swap.RewardForRedeem == 0)
                {
                    await GetCurrencySwap(swap.PurchasedCurrency)
                        .RedeemAsync(swap, cancellationToken)
                        .ConfigureAwait(false);
                }
            }
            catch (Exception e)
            {
                Log.Error("Acceptor payment spent handler error");
            }
        }

        private async Task LockSwapAsync(
            long swapId,
            CancellationToken cancellationToken = default)
        {
            if (SwapsSync.TryGetValue(swapId, out SemaphoreSlim semaphore))
            {
                await semaphore
                    .WaitAsync()
                    .ConfigureAwait(false);
            }
            else
            {
                semaphore = new SemaphoreSlim(1, 1);

                await semaphore
                    .WaitAsync(cancellationToken)
                    .ConfigureAwait(false);

                if (!SwapsSync.TryAdd(swapId, semaphore))
                {
                    semaphore.Release();
                    semaphore.Dispose();

                    if (SwapsSync.TryGetValue(swapId, out semaphore))
                    {
                        await semaphore
                            .WaitAsync(cancellationToken)
                            .ConfigureAwait(false);
                    }
                    else
                    {
                        Log.Error("There is no semaphore =(");

                        throw new Exception("Swap lock error");
                    }
                }
            }
        }

        private void UnlockSwap(long id)
        {
            if (SwapsSync.TryGetValue(id, out var semaphore))
            {
                try
                {
                    semaphore.Release();
                }
                catch (SemaphoreFullException)
                {
                    Log.Warning($"Semaphore for swap {id} is already released");
                }
                catch (ObjectDisposedException)
                {
                    Log.Warning($"Semaphore for swap {id} is already disposed");
                }
            }
        }
    }
}<|MERGE_RESOLUTION|>--- conflicted
+++ resolved
@@ -534,13 +534,6 @@
                         }
                     }
                 }
-<<<<<<< HEAD
-            }
-            catch (Exception e)
-            {
-                Log.Error("Swaps restore error");
-            }
-=======
                 catch (OperationCanceledException)
                 {
                     Log.Debug("RestoreSwapsAsync canceled.");
@@ -549,7 +542,6 @@
                 {
                     Log.Error(e, "Swaps restore error");
                 }
->>>>>>> f8e1931a
 
             }, cancellationToken);
         }
