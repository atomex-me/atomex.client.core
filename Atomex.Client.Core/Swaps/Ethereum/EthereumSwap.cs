﻿using System;
using System.Collections.Generic;
using System.Linq;
using System.Numerics;
using System.Threading;
using System.Threading.Tasks;

using Nethereum.Contracts;
using Nethereum.RPC.Eth.DTOs;
using Nethereum.Web3;
using Serilog;

using Atomex.Abstract;
using Atomex.Blockchain.Abstract;
using Atomex.Blockchain.Ethereum;
using Atomex.Common;
using Atomex.Core;
using Atomex.Swaps.Abstract;
using Atomex.Swaps.Ethereum.Helpers;
using Atomex.Swaps.Helpers;
using Atomex.Wallet.Ethereum;
using Nethereum.Signer;

namespace Atomex.Swaps.Ethereum
{
    public class EthereumSwap : CurrencySwap
    {
        protected const int MaxRedeemCheckAttempts = 2;
        protected const int MaxRefundCheckAttempts = 2;
        protected const int RedeemCheckAttemptIntervalInSec = 5;
        protected const int RefundCheckAttemptIntervalInSec = 5;
        protected static TimeSpan InitiationTimeout = TimeSpan.FromMinutes(10);
        protected static TimeSpan InitiationCheckInterval = TimeSpan.FromSeconds(15);
        private Atomex.Ethereum Eth => Currencies.Get<Atomex.Ethereum>(Currency);
        protected readonly EthereumAccount _account;

        public EthereumSwap(
            EthereumAccount account,
            ICurrencies currencies)
            : base(account.Currency, currencies)
        {
            _account = account ?? throw new ArgumentNullException(nameof(account));
        }

        public override async Task PayAsync(
            Swap swap,
            CancellationToken cancellationToken = default)
        {
            if (!CheckPayRelevance(swap))
                return;

            var lockTimeInSeconds = swap.IsInitiator
                ? DefaultInitiatorLockTimeInSeconds
                : DefaultAcceptorLockTimeInSeconds;

            var paymentTxs = (await CreatePaymentTxsAsync(swap, lockTimeInSeconds, cancellationToken)
                .ConfigureAwait(false))
                .ToList();

            if (paymentTxs.Count == 0)
            {
                Log.Error("Can't create payment transactions");
                return;
            }

            var isInitiateTx = true;

            try
            {

                foreach (var paymentTx in paymentTxs)
                {
                    var signResult = await SignTransactionAsync(paymentTx, cancellationToken)
                        .ConfigureAwait(false);

                    if (!signResult)
                    {
                        Log.Error("Transaction signing error");
                        return;
                    }

                    if (isInitiateTx)
                    {
                        swap.PaymentTx = paymentTx;
                        swap.StateFlags |= SwapStateFlags.IsPaymentSigned;
                        RaiseSwapUpdated(swap, SwapStateFlags.IsPaymentSigned);
                    }

                    await BroadcastTxAsync(swap, paymentTx, cancellationToken)
                        .ConfigureAwait(false);

                    if (isInitiateTx)
                    {
                        swap.PaymentTx = paymentTx;
                        swap.StateFlags |= SwapStateFlags.IsPaymentBroadcast;
                        RaiseSwapUpdated(swap, SwapStateFlags.IsPaymentBroadcast);

                        isInitiateTx = false;

                        // check initiate payment tx confirmation
                        if (paymentTxs.Count > 1)
                        {
                            var isInitiated = await WaitPaymentConfirmationAsync(paymentTx.Id, InitiationTimeout, cancellationToken)
                                .ConfigureAwait(false);

                            if (!isInitiated)
                            {
                                Log.Error("Initiation payment tx not confirmed after timeout {@timeout}", InitiationTimeout.Minutes);
                                return;
                            }
                        }
                    }
                }
            }
            catch (Exception e)
            {
                Log.Error("Swap payment error for swap {@swapId}", swap.Id);
                return;
            }
        }

        public override Task StartPartyPaymentControlAsync(
            Swap swap,
            CancellationToken cancellationToken = default)
        {
            Log.Debug("Start party payment control for swap {@swap}.", swap.Id);

            // initiator waits "accepted" event, acceptor waits "initiated" event
            var initiatedHandler = swap.IsInitiator
                ? new Action<Swap, CancellationToken>(SwapAcceptedHandler)
                : new Action<Swap, CancellationToken>(SwapInitiatedHandler);

            var lockTimeInSeconds = swap.IsInitiator
                ? DefaultAcceptorLockTimeInSeconds
                : DefaultInitiatorLockTimeInSeconds;

            var refundTimeUtcInSec = new DateTimeOffset(swap.TimeStamp.ToUniversalTime().AddSeconds(lockTimeInSeconds)).ToUnixTimeSeconds();

            EthereumSwapInitiatedHelper.StartSwapInitiatedControlAsync(
                    swap: swap,
                    currency: Eth,
                    refundTimeStamp: refundTimeUtcInSec,
                    interval: ConfirmationCheckInterval,
                    initiatedHandler: initiatedHandler,
                    canceledHandler: SwapCanceledHandler,
                    cancellationToken: cancellationToken)
                .FireAndForget();

            return Task.CompletedTask;
        }

        public override async Task RedeemAsync(
            Swap swap,
            CancellationToken cancellationToken = default)
        {
            var eth = Eth;

            var secretResult = await EthereumSwapRedeemedHelper
                .IsRedeemedAsync(
                    swap: swap,
                    currency: eth,
                    attempts: MaxRedeemCheckAttempts,
                    attemptIntervalInSec: RedeemCheckAttemptIntervalInSec,
                    cancellationToken: cancellationToken)
                .ConfigureAwait(false);

            if (!secretResult.HasError && secretResult.Value != null)
            {
                RedeemConfirmedEventHandler(swap, null, cancellationToken);
                return;
            }

            if (swap.StateFlags.HasFlag(SwapStateFlags.IsRedeemBroadcast) &&
                swap.RedeemTx != null &&
                swap.RedeemTx.CreationTime != null &&
                swap.RedeemTx.CreationTime.Value.ToUniversalTime() + TimeSpan.FromMinutes(30) > DateTime.UtcNow)
            {
                // redeem already broadcast
                TrackTransactionConfirmationAsync(
                        swap: swap,
                        currency: eth,
                        txId: swap.RedeemTx.Id,
                        confirmationHandler: RedeemConfirmedEventHandler,
                        cancellationToken: cancellationToken)
                    .FireAndForget();

                return;
            }

            if (swap.IsInitiator)
            {
                var redeemDeadline = swap.TimeStamp.ToUniversalTime().AddSeconds(DefaultAcceptorLockTimeInSeconds) - RedeemTimeReserve;

                if (DateTime.UtcNow > redeemDeadline)
                {
                    Log.Error("Redeem dedline reached for swap {@swap}", swap.Id);
                    return;
                }
            }

            Log.Debug("Create redeem for swap {@swapId}", swap.Id);

            var gasPrice = await eth
                .GetGasPriceAsync(cancellationToken)
                .ConfigureAwait(false);

            var walletAddress = (await _account
                .GetUnspentAddressesAsync(
                    toAddress: swap.ToAddress,
                    amount: 0,
                    fee: 0,
                    feePrice: gasPrice,
                    feeUsagePolicy: FeeUsagePolicy.EstimatedFee,
                    addressUsagePolicy: AddressUsagePolicy.UseOnlyOneAddress,
                    transactionType: BlockchainTransactionType.SwapRedeem,
                    cancellationToken: cancellationToken)
                .ConfigureAwait(false))
                .FirstOrDefault();

            if (walletAddress == null)
            {
                Log.Error("Insufficient funds for redeem");
                return;
            }

            var nonceResult = await EthereumNonceManager.Instance
                .GetNonceAsync(eth, walletAddress.Address, cancellationToken)
                .ConfigureAwait(false);

            if (nonceResult.HasError)
            {
                Log.Error("Nonce getting error with code {@code} and description {@description}", 
                    nonceResult.Error.Code, 
                    nonceResult.Error.Description);

                return;
            }

            var message = new RedeemFunctionMessage
            {
                FromAddress = walletAddress.Address,
                HashedSecret = swap.SecretHash,
                Secret = swap.Secret,
                Nonce = nonceResult.Value,
                GasPrice = Atomex.Ethereum.GweiToWei(gasPrice),
            };

            message.Gas = await EstimateGasAsync(message, new BigInteger(Eth.RedeemGasLimit))
                .ConfigureAwait(false);

            var txInput = message.CreateTransactionInput(eth.SwapContractAddress);

            var redeemTx = new EthereumTransaction(eth, txInput)
            {
                Type = BlockchainTransactionType.Output | BlockchainTransactionType.SwapRedeem
            };

            var signResult = await SignTransactionAsync(redeemTx, cancellationToken)
                .ConfigureAwait(false);

            if (!signResult)
            {
                Log.Error("Transaction signing error");
                return;
            }

            swap.RedeemTx = redeemTx;
            swap.StateFlags |= SwapStateFlags.IsRedeemSigned;
            RaiseSwapUpdated(swap, SwapStateFlags.IsRedeemSigned);

            await BroadcastTxAsync(swap, redeemTx, cancellationToken)
                .ConfigureAwait(false);

            swap.RedeemTx = redeemTx;
            swap.StateFlags |= SwapStateFlags.IsRedeemBroadcast;
            RaiseSwapUpdated(swap, SwapStateFlags.IsRedeemBroadcast);

            TrackTransactionConfirmationAsync(
                    swap: swap,
                    currency: eth,
                    txId: redeemTx.Id,
                    confirmationHandler: RedeemConfirmedEventHandler,
                    cancellationToken: cancellationToken)
                .FireAndForget();
        }

        public override async Task RedeemForPartyAsync(
            Swap swap,
            CancellationToken cancellationToken = default)
        {
            var eth = Eth;

            if (swap.IsInitiator)
            {
                var partyRedeemDeadline = swap.TimeStamp.ToUniversalTime().AddSeconds(DefaultAcceptorLockTimeInSeconds) - PartyRedeemTimeReserve;

                if (DateTime.UtcNow > partyRedeemDeadline)
                {
                    Log.Error("Party redeem dedline reached for swap {@swap}", swap.Id);
                    return;
                }
            }

            Log.Debug("Create redeem for counterParty for swap {@swapId}", swap.Id);

            var gasPrice = await eth
                .GetGasPriceAsync(cancellationToken)
                .ConfigureAwait(false);

            var walletAddress = (await _account
                .GetUnspentAddressesAsync(
                    toAddress: null, // todo: get participant address
                    amount: 0,
                    fee: 0,
                    feePrice: gasPrice,
                    feeUsagePolicy: FeeUsagePolicy.EstimatedFee,
                    addressUsagePolicy: AddressUsagePolicy.UseOnlyOneAddress,
                    transactionType: BlockchainTransactionType.SwapRedeem,
                    cancellationToken: cancellationToken)
                .ConfigureAwait(false))
                .FirstOrDefault();

            if (walletAddress == null)
            {
                Log.Error("Insufficient balance for party redeem. Cannot find the address containing the required amount of funds.");
                return;
            }

            var nonceResult = await EthereumNonceManager.Instance
                .GetNonceAsync(eth, walletAddress.Address, cancellationToken)
                .ConfigureAwait(false);

            if (nonceResult.HasError)
            {
                Log.Error("Nonce getting error with code {@code} and description {@description}",
                    nonceResult.Error.Code,
                    nonceResult.Error.Description);

                return;
            }

            var message = new RedeemFunctionMessage
            {
                FromAddress = walletAddress.Address,
                HashedSecret = swap.SecretHash,
                Secret = swap.Secret,
                Nonce = nonceResult.Value,
                GasPrice = Atomex.Ethereum.GweiToWei(gasPrice),
            };

            message.Gas = await EstimateGasAsync(message, new BigInteger(eth.RedeemGasLimit))
                .ConfigureAwait(false);

            var txInput = message.CreateTransactionInput(eth.SwapContractAddress);

            var redeemTx = new EthereumTransaction(eth, txInput)
            {
                Type = BlockchainTransactionType.Output | BlockchainTransactionType.SwapRedeem
            };

            var signResult = await SignTransactionAsync(redeemTx, cancellationToken)
                .ConfigureAwait(false);

            if (!signResult)
            {
                Log.Error("Transaction signing error");
                return;
            }

            await BroadcastTxAsync(swap, redeemTx, cancellationToken)
                .ConfigureAwait(false);
        }

        public override async Task RefundAsync(
            Swap swap,
            CancellationToken cancellationToken = default)
        {
            var eth = Eth;

            if (swap.StateFlags.HasFlag(SwapStateFlags.IsRefundBroadcast) &&
                swap.RefundTx != null &&
                swap.RefundTx.CreationTime != null &&
                swap.RefundTx.CreationTime.Value.ToUniversalTime() + TimeSpan.FromMinutes(20) > DateTime.UtcNow)
            {
                TrackTransactionConfirmationAsync(
                        swap: swap,
                        currency: eth,
                        txId: swap.RefundTx.Id,
                        confirmationHandler: RefundConfirmedEventHandler,
                        cancellationToken: cancellationToken)
                    .FireAndForget();

                return;
            }

            Log.Debug("Create refund for swap {@swap}", swap.Id);

            var gasPrice = await eth
                .GetGasPriceAsync(cancellationToken)
                .ConfigureAwait(false);

            var walletAddress = (await _account
                .GetUnspentAddressesAsync(
                    toAddress: null, // get refund address
                    amount: 0,
                    fee: 0,
                    feePrice: gasPrice,
                    feeUsagePolicy: FeeUsagePolicy.EstimatedFee,
                    addressUsagePolicy: AddressUsagePolicy.UseOnlyOneAddress,
                    transactionType: BlockchainTransactionType.SwapRefund,
                    cancellationToken: cancellationToken)
                .ConfigureAwait(false))
                .FirstOrDefault();

            if (walletAddress == null)
            {
                Log.Error("Insufficient funds for refund");
                return;
            }

            var nonceResult = await EthereumNonceManager.Instance
                .GetNonceAsync(eth, walletAddress.Address)
                .ConfigureAwait(false);

            if (nonceResult.HasError)
            {
                Log.Error("Nonce getting error with code {@code} and description {@description}",
                    nonceResult.Error.Code,
                    nonceResult.Error.Description);

                return;
            }

            var message = new RefundFunctionMessage
            {
                FromAddress = walletAddress.Address,
                HashedSecret = swap.SecretHash,
                GasPrice = Atomex.Ethereum.GweiToWei(gasPrice),
                Nonce = nonceResult.Value,
            };

            message.Gas = await EstimateGasAsync(message, new BigInteger(eth.RefundGasLimit))
                .ConfigureAwait(false);

            var txInput = message.CreateTransactionInput(eth.SwapContractAddress);

            var refundTx = new EthereumTransaction(eth, txInput)
            {
                Type = BlockchainTransactionType.Output | BlockchainTransactionType.SwapRefund
            };

            var signResult = await SignTransactionAsync(refundTx, cancellationToken)
                .ConfigureAwait(false);

            if (!signResult)
            {
                Log.Error("Transaction signing error");
                return;
            }

            swap.RefundTx = refundTx;
            swap.StateFlags |= SwapStateFlags.IsRefundSigned;
            RaiseSwapUpdated(swap, SwapStateFlags.IsRefundSigned);

            await BroadcastTxAsync(swap, refundTx, cancellationToken)
                .ConfigureAwait(false);

            swap.RefundTx = refundTx;
            swap.StateFlags |= SwapStateFlags.IsRefundBroadcast;
            RaiseSwapUpdated(swap, SwapStateFlags.IsRefundBroadcast);

            TrackTransactionConfirmationAsync(
                    swap: swap,
                    currency: eth,
                    txId: refundTx.Id,
                    confirmationHandler: RefundConfirmedEventHandler,
                    cancellationToken: cancellationToken)
                .FireAndForget();
        }

        public override Task StartWaitForRedeemAsync(
            Swap swap,
            CancellationToken cancellationToken = default)
        {
            var lockTimeInSeconds = swap.IsInitiator
                ? DefaultInitiatorLockTimeInSeconds
                : DefaultAcceptorLockTimeInSeconds;

            // start redeem control async
            EthereumSwapRedeemedHelper.StartSwapRedeemedControlAsync(
                    swap: swap,
                    currency: Eth,
                    refundTimeUtc: swap.TimeStamp.ToUniversalTime().AddSeconds(lockTimeInSeconds),
                    interval: TimeSpan.FromSeconds(30),
                    cancelOnlyIfRefundTimeReached: true,
                    redeemedHandler: RedeemCompletedEventHandler,
                    canceledHandler: RedeemCanceledEventHandler,
                    cancellationToken: cancellationToken)
                .FireAndForget();

            return Task.CompletedTask;
        }

        public override Task StartWaitForRedeemBySomeoneAsync(
            Swap swap,
            CancellationToken cancellationToken = default)
        {
            Log.Debug("Wait redeem for swap {@swapId}", swap.Id);

            // start redeem control async
            EthereumSwapRedeemedHelper.StartSwapRedeemedControlAsync(
                    swap: swap,
                    currency: Eth,
                    refundTimeUtc: swap.TimeStamp.ToUniversalTime().AddSeconds(DefaultAcceptorLockTimeInSeconds),
                    interval: TimeSpan.FromSeconds(30),
                    cancelOnlyIfRefundTimeReached: true,
                    redeemedHandler: RedeemBySomeoneCompletedEventHandler,
                    canceledHandler: RedeemBySomeoneCanceledEventHandler,
                    cancellationToken: cancellationToken)
                .FireAndForget();

            return Task.CompletedTask;
        }

<<<<<<< HEAD
        #region Event Handlers

        private void SwapInitiatedHandler(
            Swap swap,
            CancellationToken cancellationToken = default)
        {
            Log.Debug(
                "Initiator payment transaction received. Now counter party can broadcast payment tx for swap {@swapId}", 
                swap.Id);

            swap.StateFlags |= SwapStateFlags.HasPartyPayment;
            swap.StateFlags |= SwapStateFlags.IsPartyPaymentConfirmed;
            RaiseSwapUpdated(swap, SwapStateFlags.HasPartyPayment | SwapStateFlags.IsPartyPaymentConfirmed);

            InitiatorPaymentConfirmed?.Invoke(this, new SwapEventArgs(swap));
        }

        private async void SwapAcceptedHandler(
            Swap swap,
            CancellationToken cancellationToken = default)
        {
            try
            {
                Log.Debug(
                    "Acceptors payment transaction received. Now initiator can do self redeem and do party redeem for acceptor (if needs and wants) for swap {@swapId}.",
                    swap.Id);

                swap.StateFlags |= SwapStateFlags.HasPartyPayment;
                swap.StateFlags |= SwapStateFlags.IsPartyPaymentConfirmed;
                RaiseSwapUpdated(swap, SwapStateFlags.HasPartyPayment | SwapStateFlags.IsPartyPaymentConfirmed);

                RaiseAcceptorPaymentConfirmed(swap);

                await RedeemAsync(swap, cancellationToken)
                    .ConfigureAwait(false);
            }
            catch (Exception e)
            {
                Log.Error("Swap accepted error");
            }
        }

        private void SwapCanceledHandler(
            Swap swap,
            CancellationToken cancellationToken = default)
        {
            // todo: do smth here
            Log.Debug("Swap canceled due to wrong counter party params {@swapId}", swap.Id);
        }

        protected void RedeemConfirmedEventHandler(
            Swap swap,
            IBlockchainTransaction tx,
            CancellationToken cancellationToken = default)
        {
            swap.StateFlags |= SwapStateFlags.IsRedeemConfirmed;
            RaiseSwapUpdated(swap, SwapStateFlags.IsRedeemConfirmed);
        }

        private void RedeemCompletedEventHandler(
            Swap swap,
            byte[] secret,
            CancellationToken cancellationToken = default)
        {
            Log.Debug("Handle redeem control completed event for swap {@swapId}", swap.Id);

            if (swap.IsAcceptor)
            {
                swap.Secret = secret;
                RaiseSwapUpdated(swap, SwapStateFlags.HasSecret);

                RaiseAcceptorPaymentSpent(swap);
            }
        }

        private void RedeemCanceledEventHandler(
=======
        public override async Task<Result<IBlockchainTransaction>> TryToFindPaymentAsync(
>>>>>>> a252d519
            Swap swap,
            CancellationToken cancellationToken = default)
        {
            var currency = Currencies
                .GetByName(swap.SoldCurrency);

            return await EthereumSwapInitiatedHelper
                .TryToFindPaymentAsync(
                    swap: swap,
                    currency: currency,
                    cancellationToken: cancellationToken)
                .ConfigureAwait(false);
        }

        #region Event Handlers

        protected override async void RefundTimeReachedHandler(
            Swap swap,
            CancellationToken cancellationToken = default)
        {
            Log.Debug("Refund time reached for swap {@swapId}", swap.Id);

            try
            {
                var isRefundedResult = await EthereumSwapRefundedHelper.IsRefundedAsync(
                        swap: swap,
                        currency: Eth,
                        attempts: MaxRefundCheckAttempts,
                        attemptIntervalInSec: RefundCheckAttemptIntervalInSec,
                        cancellationToken: cancellationToken)
                    .ConfigureAwait(false);

                if (!isRefundedResult.HasError)
                {
                    if (isRefundedResult.Value)
                    {
                        RefundConfirmedEventHandler(swap, swap.RefundTx, cancellationToken);
                    }
                    else
                    {
                        await RefundAsync(swap, cancellationToken)
                            .ConfigureAwait(false);
                    }
                }
            }
            catch (Exception e)
            {
                Log.Error("Error in refund time reached handler");
            }
        }

        private void RedeemBySomeoneCompletedEventHandler(
            Swap swap,
            byte[] secret,
            CancellationToken cancellationToken = default)
        {
            Log.Debug("Handle redeem party control completed event for swap {@swapId}", swap.Id);

            if (swap.IsAcceptor)
            {
                swap.Secret = secret;
                swap.StateFlags |= SwapStateFlags.IsRedeemConfirmed;
                RaiseSwapUpdated(swap, SwapStateFlags.IsRedeemConfirmed);

                // get transactions & update balance for address async
                AddressHelper.UpdateAddressBalanceAsync<EthereumWalletScanner, EthereumAccount>(
                        account: _account,
                        address: swap.ToAddress,
                        cancellationToken: cancellationToken)
                    .FireAndForget();
            }
        }

        private async void RedeemBySomeoneCanceledEventHandler(
            Swap swap,
            DateTime refundTimeUtc,
            CancellationToken cancellationToken)
        {
            Log.Debug("Handle redeem party control canceled event for swap {@swapId}", swap.Id);

            try
            {
                if (swap.Secret?.Length > 0)
                {
                    var walletAddress = (await _account
                        .GetUnspentAddressesAsync(
                            toAddress: swap.ToAddress,
                            amount: 0,
                            fee: 0,
                            feePrice: await Eth
                                .GetGasPriceAsync(cancellationToken)
                                .ConfigureAwait(false),
                            feeUsagePolicy: FeeUsagePolicy.EstimatedFee,
                            addressUsagePolicy: AddressUsagePolicy.UseOnlyOneAddress,
                            transactionType: BlockchainTransactionType.SwapRedeem,
                            cancellationToken: cancellationToken)
                        .ConfigureAwait(false))
                        .FirstOrDefault();

                    if (walletAddress == null) //todo: make some panic here
                    {
                        Log.Error(
                            "Counter counterParty redeem need to be made for swap {@swapId}, using secret {@Secret}",
                            swap.Id,
                            Convert.ToBase64String(swap.Secret));
                        return;
                    }

                    await RedeemAsync(swap, cancellationToken)
                        .ConfigureAwait(false);
                }
            }
            catch (Exception e)
            {
                Log.Error("Redeem party control canceled event error");
            }
        }

        #endregion Event Handlers

        #region Helpers

        protected virtual async Task<IEnumerable<EthereumTransaction>> CreatePaymentTxsAsync(
            Swap swap,
            int lockTimeInSeconds,
            CancellationToken cancellationToken = default)
        {
            var eth = Eth;

            Log.Debug("Create payment transactions for swap {@swapId}", swap.Id);

            var requiredAmountInEth = AmountHelper.QtyToAmount(swap.Side, swap.Qty, swap.Price, eth.DigitsMultiplier);
            var refundTimeStampUtcInSec = new DateTimeOffset(swap.TimeStamp.ToUniversalTime().AddSeconds(lockTimeInSeconds)).ToUnixTimeSeconds();
            var isInitTx = true;
            var rewardForRedeemInEth = swap.PartyRewardForRedeem;

            var unspentAddresses = (await _account
                .GetUnspentAddressesAsync(cancellationToken)
                .ConfigureAwait(false))
                .ToList()
                .SortList(new AvailableBalanceAscending());

            var gasPrice = await eth
                .GetGasPriceAsync(cancellationToken)
                .ConfigureAwait(false);

            var transactions = new List<EthereumTransaction>();

            foreach (var walletAddress in unspentAddresses)
            {
                Log.Debug("Create swap payment tx from address {@address} for swap {@swapId}", walletAddress.Address, swap.Id);

                var balanceInEth = (await _account
                    .GetAddressBalanceAsync(
                        address: walletAddress.Address,
                        cancellationToken: cancellationToken)
                    .ConfigureAwait(false))
                    .Available;

                Log.Debug("Available balance: {@balance}", balanceInEth);

                var feeAmountInEth = isInitTx
                    ? rewardForRedeemInEth == 0
                        ? eth.InitiateFeeAmount(gasPrice)
                        : eth.InitiateWithRewardFeeAmount(gasPrice)
                    : eth.AddFeeAmount(gasPrice);

                var amountInEth = Math.Min(balanceInEth - feeAmountInEth, requiredAmountInEth);

                if (amountInEth <= 0)
                {
                    Log.Warning(
                        "Insufficient funds at {@address}. Balance: {@balance}, feeAmount: {@feeAmount}, result: {@result}.",
                        walletAddress.Address,
                        balanceInEth,
                        feeAmountInEth,
                        amountInEth);

                    continue;
                }

                requiredAmountInEth -= amountInEth;

                var nonceResult = await EthereumNonceManager.Instance
                    .GetNonceAsync(eth, walletAddress.Address)
                    .ConfigureAwait(false);

                if (nonceResult.HasError)
                {
                    Log.Error("Nonce getting error with code {@code} and description {@description}",
                        nonceResult.Error.Code,
                        nonceResult.Error.Description);

                    return null;
                }

                TransactionInput txInput;

                if (isInitTx)
                {
                    var message = new InitiateFunctionMessage
                    {
                        HashedSecret = swap.SecretHash,
                        Participant = swap.PartyAddress,
                        RefundTimestamp = refundTimeStampUtcInSec,
                        AmountToSend = Atomex.Ethereum.EthToWei(amountInEth),
                        FromAddress = walletAddress.Address,
                        GasPrice = Atomex.Ethereum.GweiToWei(gasPrice),
                        Nonce = nonceResult.Value,
                        RedeemFee = Atomex.Ethereum.EthToWei(rewardForRedeemInEth)
                    };

                    var initiateGasLimit = rewardForRedeemInEth == 0
                        ? eth.InitiateGasLimit
                        : eth.InitiateWithRewardGasLimit;

                    message.Gas = await EstimateGasAsync(message, new BigInteger(initiateGasLimit))
                        .ConfigureAwait(false);

                    txInput = message.CreateTransactionInput(eth.SwapContractAddress);
                }
                else
                {
                    var message = new AddFunctionMessage
                    {
                        HashedSecret = swap.SecretHash,
                        AmountToSend = Atomex.Ethereum.EthToWei(amountInEth),
                        FromAddress = walletAddress.Address,
                        GasPrice = Atomex.Ethereum.GweiToWei(gasPrice),
                        Nonce = nonceResult.Value,
                    };

                    message.Gas = await EstimateGasAsync(message, new BigInteger(eth.AddGasLimit))
                        .ConfigureAwait(false);

                    txInput = message.CreateTransactionInput(eth.SwapContractAddress);
                }

                transactions.Add(new EthereumTransaction(eth, txInput)
                {
                    Type = BlockchainTransactionType.Output | BlockchainTransactionType.SwapPayment
                });

                if (isInitTx)
                    isInitTx = false;

                if (requiredAmountInEth == 0)
                    break;
            }

            if (requiredAmountInEth > 0)
            {
                Log.Warning("Insufficient funds (left {@requiredAmount}).", requiredAmountInEth);
                return Enumerable.Empty<EthereumTransaction>();
            }

            return transactions;
        }

        private async Task<bool> SignTransactionAsync(
            EthereumTransaction tx,
            CancellationToken cancellationToken = default)
        {
            var walletAddress = await _account
                .GetAddressAsync(
                    address: tx.From,
                    cancellationToken: cancellationToken)
                .ConfigureAwait(false);

            return await _account.Wallet
                .SignAsync(
                    tx: tx,
                    address: walletAddress,
                    cancellationToken: cancellationToken)
                .ConfigureAwait(false);
        }

        private async Task BroadcastTxAsync(
            Swap swap,
            EthereumTransaction tx,
            CancellationToken cancellationToken = default)
        {
            var broadcastResult = await Eth.BlockchainApi
                .TryBroadcastAsync(tx, cancellationToken: cancellationToken)
                .ConfigureAwait(false);

            if (broadcastResult.HasError)
                throw new InternalException(broadcastResult.Error);

            var txId = broadcastResult.Value;

            if (txId == null)
                throw new Exception("Transaction Id is null");

            Log.Debug("TxId {@id} for swap {@swapId}", txId, swap.Id);

            // account new unconfirmed transaction
            await _account
                .UpsertTransactionAsync(
                    tx: tx,
                    updateBalance: true,
                    notifyIfUnconfirmed: true,
                    notifyIfBalanceUpdated: true,
                    cancellationToken: cancellationToken)
                .ConfigureAwait(false);
        }

        private async Task<BigInteger> EstimateGasAsync<TMessage>(
            TMessage message,
            BigInteger defaultGas) where TMessage : FunctionMessage, new()
        {
            try
            {
                var web3 = new Web3(UriByChain(Eth.Chain));
                var txHandler = web3.Eth.GetContractTransactionHandler<TMessage>();

                var estimatedGas = await txHandler
                    .EstimateGasAsync(Eth.SwapContractAddress, message)
                    .ConfigureAwait(false);

                Log.Debug("Estimated gas {@gas}", estimatedGas?.Value.ToString());

                var estimatedValue = estimatedGas?.Value ?? defaultGas;

                return defaultGas / estimatedValue > 2
                    ? defaultGas
                    : estimatedValue;
            }
            catch (Exception)
            {
                Log.Debug("Error while estimating fee");
            }

            return defaultGas;
        }

        // todo: use etherscan instead
        protected static string UriByChain(Chain chain)
        {
            return chain switch
            {
                Chain.MainNet => "https://mainnet.infura.io/v3/df01d4ef450640a2a48d9af4c2078eaf",
                Chain.Ropsten => "https://rinkeby.infura.io/v3/df01d4ef450640a2a48d9af4c2078eaf",
                Chain.Rinkeby => "https://ropsten.infura.io/v3/df01d4ef450640a2a48d9af4c2078eaf",
                _ => null,
            };
        }

        private async Task<bool> WaitPaymentConfirmationAsync(
            string txId,
            TimeSpan timeout,
            CancellationToken cancellationToken = default)
        {
            var timeStamp = DateTime.UtcNow;

            while (DateTime.UtcNow < timeStamp + timeout)
            {
                await Task.Delay(InitiationCheckInterval, cancellationToken)
                    .ConfigureAwait(false);

                var tx = await Eth.BlockchainApi
                    .TryGetTransactionAsync(txId, cancellationToken: cancellationToken)
                    .ConfigureAwait(false);

                if (tx != null && !tx.HasError && tx.Value != null && tx.Value.State == BlockchainTransactionState.Confirmed)
                    return true;
            }

            return false;
        }

        #endregion Helpers
    }
}<|MERGE_RESOLUTION|>--- conflicted
+++ resolved
@@ -522,86 +522,7 @@
             return Task.CompletedTask;
         }
 
-<<<<<<< HEAD
-        #region Event Handlers
-
-        private void SwapInitiatedHandler(
-            Swap swap,
-            CancellationToken cancellationToken = default)
-        {
-            Log.Debug(
-                "Initiator payment transaction received. Now counter party can broadcast payment tx for swap {@swapId}", 
-                swap.Id);
-
-            swap.StateFlags |= SwapStateFlags.HasPartyPayment;
-            swap.StateFlags |= SwapStateFlags.IsPartyPaymentConfirmed;
-            RaiseSwapUpdated(swap, SwapStateFlags.HasPartyPayment | SwapStateFlags.IsPartyPaymentConfirmed);
-
-            InitiatorPaymentConfirmed?.Invoke(this, new SwapEventArgs(swap));
-        }
-
-        private async void SwapAcceptedHandler(
-            Swap swap,
-            CancellationToken cancellationToken = default)
-        {
-            try
-            {
-                Log.Debug(
-                    "Acceptors payment transaction received. Now initiator can do self redeem and do party redeem for acceptor (if needs and wants) for swap {@swapId}.",
-                    swap.Id);
-
-                swap.StateFlags |= SwapStateFlags.HasPartyPayment;
-                swap.StateFlags |= SwapStateFlags.IsPartyPaymentConfirmed;
-                RaiseSwapUpdated(swap, SwapStateFlags.HasPartyPayment | SwapStateFlags.IsPartyPaymentConfirmed);
-
-                RaiseAcceptorPaymentConfirmed(swap);
-
-                await RedeemAsync(swap, cancellationToken)
-                    .ConfigureAwait(false);
-            }
-            catch (Exception e)
-            {
-                Log.Error("Swap accepted error");
-            }
-        }
-
-        private void SwapCanceledHandler(
-            Swap swap,
-            CancellationToken cancellationToken = default)
-        {
-            // todo: do smth here
-            Log.Debug("Swap canceled due to wrong counter party params {@swapId}", swap.Id);
-        }
-
-        protected void RedeemConfirmedEventHandler(
-            Swap swap,
-            IBlockchainTransaction tx,
-            CancellationToken cancellationToken = default)
-        {
-            swap.StateFlags |= SwapStateFlags.IsRedeemConfirmed;
-            RaiseSwapUpdated(swap, SwapStateFlags.IsRedeemConfirmed);
-        }
-
-        private void RedeemCompletedEventHandler(
-            Swap swap,
-            byte[] secret,
-            CancellationToken cancellationToken = default)
-        {
-            Log.Debug("Handle redeem control completed event for swap {@swapId}", swap.Id);
-
-            if (swap.IsAcceptor)
-            {
-                swap.Secret = secret;
-                RaiseSwapUpdated(swap, SwapStateFlags.HasSecret);
-
-                RaiseAcceptorPaymentSpent(swap);
-            }
-        }
-
-        private void RedeemCanceledEventHandler(
-=======
         public override async Task<Result<IBlockchainTransaction>> TryToFindPaymentAsync(
->>>>>>> a252d519
             Swap swap,
             CancellationToken cancellationToken = default)
         {
