--- conflicted
+++ resolved
@@ -13,11 +13,7 @@
 {
     public class Currencies : ICurrencies
     {
-<<<<<<< HEAD
-        private readonly string[] _currenciesOrder = new[] { "BTC", "ETH", "LTC", "XTZ", "USDT", "TZBTC", "NYX", "FA2",  "WBTC", "TBTC" };
-=======
         private readonly string[] _currenciesOrder = new[] { "BTC", "ETH", "LTC", "XTZ", "USDT", "TZBTC", "NYX", "FA2", "WBTC", "TBTC" };
->>>>>>> 5ac78c6e
 
         private readonly object _sync = new object();
         private IDictionary<string, Currency> _currencies;
