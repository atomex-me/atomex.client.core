﻿using System;
using System.Collections.Generic;
using System.Linq;

using Microsoft.Extensions.Configuration;

using Newtonsoft.Json.Linq;

using Atomex.Abstract;
using Atomex.Common.Configuration;
using Atomex.Core;

namespace Atomex
{
    public class CurrenciesProvider : ICurrenciesProvider
    {
        public event EventHandler Updated;

        private readonly IDictionary<Network, ICurrencies> _currencies
            = new Dictionary<Network, ICurrencies>();

        private static readonly Network[] Networks =
        {
            Network.MainNet,
            Network.TestNet
        };
        
        private enum ConfigKey
        {
            Abstract,
            BasedOn,
            Name
        }
        
        public CurrenciesProvider(string configuration)
        {
            var nestedJsonConfig = CreateNestedConfig(configuration);
            
            var buildedConfig = new ConfigurationBuilder()
                .AddJsonString(nestedJsonConfig)
                .Build();

            SetupConfiguration(buildedConfig);
        }

        private void SetupConfiguration(IConfiguration configuration)
        {
            foreach (var network in Networks)
            {
                var networkConfiguration = configuration.GetSection(network.ToString());

                if (!networkConfiguration.GetChildren().Any())
                    continue;

                _currencies.Add(network, new Currencies(networkConfiguration));
            }
        }

        public void Update(IConfiguration configuration)
        {
            foreach (var network in Networks)
            {
                var networkConfiguration = configuration.GetSection(network.ToString());

                if (!networkConfiguration.GetChildren().Any())
                    continue;

                if (networkConfiguration != null && _currencies.TryGetValue(network, out var currencies))
                    currencies.Update(networkConfiguration); 
            }

            Updated?.Invoke(this, EventArgs.Empty);
        }

<<<<<<< HEAD
        public ICurrencies GetCurrencies(Network network) => _currencies[network];
=======
        public ICurrencies GetCurrencies(Network network)
        {
            return _currencies[network];
        }
        
        public string CreateNestedConfig(string content)
        {
            JObject jObjConfig = JObject.Parse(content);
            IList<string> abstractCurrencies;
            IList<string> networkKeys = jObjConfig.Properties().Select(p => p.Name).ToList();

            foreach (var networkKey in networkKeys)
            {
                abstractCurrencies = new List<string>();
                var network = jObjConfig[networkKey] as JObject;
                
                // filling abstract currencies
                foreach (JObject currency in network.Values())
                {
                    if (currency.Value<bool>(nameof(ConfigKey.Abstract)))
                    {
                        abstractCurrencies.Add(currency.Value<string>(nameof(ConfigKey.Name)));
                    
                        var basedOnCurr = network[currency.Value<string>(nameof(ConfigKey.BasedOn))] as JObject;
                        var clonedBasedOnCurr = (JObject) basedOnCurr.DeepClone();
                    
                        clonedBasedOnCurr.Merge(currency, new JsonMergeSettings
                        {
                            MergeArrayHandling = MergeArrayHandling.Union
                        });

                        var stringed = clonedBasedOnCurr.ToString();
                        network[currency.Value<string>(nameof(ConfigKey.Name))] = clonedBasedOnCurr;
                    }
                }

                // filling tokens
                foreach (JObject currency in network.Values())
                {
                    if (currency.Value<bool>(nameof(ConfigKey.Abstract)) == true || 
                        currency.Value<string>(nameof(ConfigKey.BasedOn)) == null)
                    {
                        continue;
                    }
                
                    var basedOnCurr = network[currency.Value<string>(nameof(ConfigKey.BasedOn))] as JObject;
                    var clonedBasedOnCurr = (JObject) basedOnCurr.DeepClone();
                
                    clonedBasedOnCurr.Merge(currency, new JsonMergeSettings
                    {
                        MergeArrayHandling = MergeArrayHandling.Union
                    });
                
                    network[currency.Value<string>(nameof(ConfigKey.Name))] = clonedBasedOnCurr;
                }

                foreach (var abstractCurr in abstractCurrencies)
                {
                    network.Property(abstractCurr).Remove();
                }
            }

            return jObjConfig.ToString();
        }
>>>>>>> 8b0a3412
    }
}<|MERGE_RESOLUTION|>--- conflicted
+++ resolved
@@ -72,9 +72,6 @@
             Updated?.Invoke(this, EventArgs.Empty);
         }
 
-<<<<<<< HEAD
-        public ICurrencies GetCurrencies(Network network) => _currencies[network];
-=======
         public ICurrencies GetCurrencies(Network network)
         {
             return _currencies[network];
@@ -139,6 +136,5 @@
 
             return jObjConfig.ToString();
         }
->>>>>>> 8b0a3412
     }
 }