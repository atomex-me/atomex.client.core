﻿using System;
using System.Globalization;
using System.Threading;
using System.Threading.Tasks;

using Microsoft.Extensions.Configuration;
using Newtonsoft.Json.Linq;

using Atomex.Blockchain.Abstract;
using Atomex.Blockchain.Tezos;
using Atomex.Blockchain.Tezos.Tzkt;
using Atomex.Blockchain.Tezos.Internal;
using Atomex.Common;
using Atomex.Core;
using Atomex.Cryptography;
using Atomex.Wallet.Bip;
using Atomex.Wallet.Tezos;

namespace Atomex
{
    public class TezosConfig : CurrencyConfig
    {
        public const string Xtz = "XTZ";
        public const long XtzDigitsMultiplier = 1_000_000;
        public const int HeadOffset = 55;

        // ext key types
        public const int Bip32Ed25519Key = 1;

        protected const int PkHashSize = 20 * 8;

        public decimal MinimalFee { get; protected set; }
        public decimal MinimalNanotezPerGasUnit { get; protected set; }
        public decimal MinimalNanotezPerByte { get; protected set; }

        public decimal HeadSizeInBytes { get; protected set; }
        public decimal SigSizeInBytes { get; protected set; }

        public decimal MicroTezReserve { get; protected set; }
        public decimal GasReserve { get; protected set; }

        public decimal Fee { get; protected set; }
        public decimal MaxFee { get; protected set; }
        public decimal GasLimit { get; protected set; }
        public decimal StorageLimit { get; protected set; }

        public decimal RevealFee { get; protected set; }
        public decimal RevealGasLimit { get; protected set; }

        public decimal InitiateFee { get; protected set; }
        public decimal InitiateGasLimit { get; protected set; }
        public decimal InitiateStorageLimit { get; protected set; }
        public decimal InitiateSize { get; protected set; }

        public decimal AddFee { get; protected set; }
        public decimal AddGasLimit { get; protected set; }
        public decimal AddStorageLimit { get; protected set; }
        public decimal AddSize { get; protected set; }

        public decimal RedeemFee { get; protected set; }
        public decimal RedeemGasLimit { get; protected set; }
        public decimal RedeemStorageLimit { get; protected set; }
        public decimal RedeemSize { get; protected set; }

        public decimal RefundFee { get; protected set; }
        public decimal RefundGasLimit { get; protected set; }
        public decimal RefundStorageLimit { get; protected set; }
        public decimal RefundSize { get; protected set; }

        public decimal ActivationStorage { get; protected set; }
        public decimal StorageFeeMultiplier { get; protected set; }

        public string BaseUri { get; protected set; }
        public string RpcNodeUri { get; protected set; }
        public string BbUri { get; protected set; }
        public string BbApiUri { get; protected set; }
        public string SwapContractAddress { get; protected set; }

        public string BcdApi { get; protected set; }
        public string BcdNetwork { get; protected set; }
        public int BcdSizeLimit { get; protected set; }
        public int BcdTokensSizeLimit { get; protected set; }
        public int BcdMaxTokensPerUpdate { get; protected set; }
        public int BcdMaxTransfersPerUpdate { get; protected set; }

        public string ThumbsApiUri { get; protected set; }
        public string IpfsGatewayUri { get; protected set; }
        public string CatavaApiUri { get; protected set; }

        public TezosConfig()
        {
        }

        public TezosConfig(IConfiguration configuration)
        {
            Update(configuration);
        }

        public virtual void Update(IConfiguration configuration)
        {
            Name                    = configuration[nameof(Name)];
            Description             = configuration[nameof(Description)];
            DigitsMultiplier        = XtzDigitsMultiplier;
            Digits                  = (int)Math.Round(Math.Log10(XtzDigitsMultiplier));
            Format                  = DecimalExtensions.GetFormatWithPrecision(Digits);
            IsToken                 = bool.Parse(configuration[nameof(IsToken)]);

            FeeCode                 = Name;
            FeeFormat               = DecimalExtensions.GetFormatWithPrecision(Digits);
            HasFeePrice             = false;
            FeeCurrencyName         = Name;

            MaxRewardPercent        = configuration[nameof(MaxRewardPercent)] != null
                ? decimal.Parse(configuration[nameof(MaxRewardPercent)], CultureInfo.InvariantCulture)
                : 0m;
            MaxRewardPercentInBase  = configuration[nameof(MaxRewardPercentInBase)] != null
                ? decimal.Parse(configuration[nameof(MaxRewardPercentInBase)], CultureInfo.InvariantCulture)
                : 0m;
            FeeCurrencyToBaseSymbol = configuration[nameof(FeeCurrencyToBaseSymbol)];
            FeeCurrencySymbol       = configuration[nameof(FeeCurrencySymbol)];

            MinimalFee               = decimal.Parse(configuration[nameof(MinimalFee)], CultureInfo.InvariantCulture);
            MinimalNanotezPerGasUnit = decimal.Parse(configuration[nameof(MinimalNanotezPerGasUnit)], CultureInfo.InvariantCulture);
            MinimalNanotezPerByte    = decimal.Parse(configuration[nameof(MinimalNanotezPerByte)], CultureInfo.InvariantCulture);

            HeadSizeInBytes         = decimal.Parse(configuration[nameof(HeadSizeInBytes)], CultureInfo.InvariantCulture);
            SigSizeInBytes          = decimal.Parse(configuration[nameof(SigSizeInBytes)], CultureInfo.InvariantCulture);

            MicroTezReserve         = decimal.Parse(configuration[nameof(MicroTezReserve)], CultureInfo.InvariantCulture);
            GasReserve              = decimal.Parse(configuration[nameof(GasReserve)], CultureInfo.InvariantCulture);

            Fee                     = decimal.Parse(configuration[nameof(Fee)], CultureInfo.InvariantCulture);
            MaxFee                  = decimal.Parse(configuration[nameof(MaxFee)], CultureInfo.InvariantCulture);

            GasLimit                = decimal.Parse(configuration[nameof(GasLimit)], CultureInfo.InvariantCulture);
            StorageLimit            = decimal.Parse(configuration[nameof(StorageLimit)], CultureInfo.InvariantCulture);

            RevealFee               = decimal.Parse(configuration[nameof(RevealFee)], CultureInfo.InvariantCulture);
            RevealGasLimit          = decimal.Parse(configuration[nameof(RevealGasLimit)], CultureInfo.InvariantCulture);

            InitiateGasLimit        = decimal.Parse(configuration[nameof(InitiateGasLimit)], CultureInfo.InvariantCulture);
            InitiateStorageLimit    = decimal.Parse(configuration[nameof(InitiateStorageLimit)], CultureInfo.InvariantCulture);
            InitiateSize            = decimal.Parse(configuration[nameof(InitiateSize)], CultureInfo.InvariantCulture);
            InitiateFee             = MinimalFee + (InitiateGasLimit + GasReserve) * MinimalNanotezPerGasUnit + InitiateSize * MinimalNanotezPerByte + 1;

            AddGasLimit             = decimal.Parse(configuration[nameof(AddGasLimit)], CultureInfo.InvariantCulture);
            AddStorageLimit         = decimal.Parse(configuration[nameof(AddStorageLimit)], CultureInfo.InvariantCulture);
            AddSize                 = decimal.Parse(configuration[nameof(AddSize)], CultureInfo.InvariantCulture);
            AddFee                  = MinimalFee + (AddGasLimit + GasReserve) * MinimalNanotezPerGasUnit + AddSize * MinimalNanotezPerByte + 1;

            RedeemGasLimit          = decimal.Parse(configuration[nameof(RedeemGasLimit)], CultureInfo.InvariantCulture);
            RedeemStorageLimit      = decimal.Parse(configuration[nameof(RedeemStorageLimit)], CultureInfo.InvariantCulture);
            RedeemSize              = decimal.Parse(configuration[nameof(RedeemSize)], CultureInfo.InvariantCulture);
            RedeemFee               = MinimalFee + (RedeemGasLimit + GasReserve) * MinimalNanotezPerGasUnit + RedeemSize * MinimalNanotezPerByte + 1;

            RefundGasLimit          = decimal.Parse(configuration[nameof(RefundGasLimit)], CultureInfo.InvariantCulture);
            RefundStorageLimit      = decimal.Parse(configuration[nameof(RefundStorageLimit)], CultureInfo.InvariantCulture);
            RefundSize              = decimal.Parse(configuration[nameof(RefundSize)], CultureInfo.InvariantCulture);
            RefundFee               = MinimalFee + (RefundGasLimit + GasReserve) * MinimalNanotezPerGasUnit + RefundStorageLimit * MinimalNanotezPerByte + 1;

            ActivationStorage       = decimal.Parse(configuration[nameof(ActivationStorage)], CultureInfo.InvariantCulture);
            StorageFeeMultiplier    = decimal.Parse(configuration[nameof(StorageFeeMultiplier)], CultureInfo.InvariantCulture);

            BaseUri                 = configuration["BlockchainApiBaseUri"];
            RpcNodeUri              = configuration["BlockchainRpcNodeUri"];
            BbUri                   = configuration[nameof(BbUri)];
            BbApiUri                = configuration[nameof(BbApiUri)];

            BlockchainApi           = ResolveBlockchainApi(configuration, this);
            TxExplorerUri           = configuration[nameof(TxExplorerUri)];
            AddressExplorerUri      = configuration[nameof(AddressExplorerUri)];
            SwapContractAddress     = configuration["SwapContract"];
            TransactionType         = typeof(TezosTransaction);

            IsSwapAvailable         = true;
            Bip44Code               = Bip44.Tezos;

            BcdApi     = configuration[nameof(BcdApi)];
            BcdNetwork = configuration[nameof(BcdNetwork)];

            BcdSizeLimit = !string.IsNullOrEmpty(configuration[nameof(BcdSizeLimit)])
                ? int.Parse(configuration[nameof(BcdSizeLimit)])
                : 10;

            BcdTokensSizeLimit = !string.IsNullOrEmpty(configuration[nameof(BcdTokensSizeLimit)])
                ? int.Parse(configuration[nameof(BcdTokensSizeLimit)])
                : 50;

            BcdMaxTokensPerUpdate = !string.IsNullOrEmpty(configuration[nameof(BcdMaxTokensPerUpdate)])
                ? int.Parse(configuration[nameof(BcdMaxTokensPerUpdate)])
                : 1000;

            BcdMaxTransfersPerUpdate = !string.IsNullOrEmpty(configuration[nameof(BcdMaxTransfersPerUpdate)])
                ? int.Parse(configuration[nameof(BcdMaxTransfersPerUpdate)])
                : 30;

            ThumbsApiUri            = configuration[nameof(ThumbsApiUri)];
            CatavaApiUri            = configuration[nameof(CatavaApiUri)];
            IpfsGatewayUri          = configuration[nameof(IpfsGatewayUri)];
        }

        protected static IBlockchainApi ResolveBlockchainApi(
            IConfiguration configuration,
            TezosConfig tezos)
        {
            var blockchainApi = configuration["BlockchainApi"]
                .ToLowerInvariant();

            return blockchainApi switch
            {
                "tzkt" => new TzktApi(tezos),
                _ => throw new NotSupportedException($"BlockchainApi {blockchainApi} not supported")
            };
        }

        public override IExtKey CreateExtKey(SecureBytes seed, int keyType) =>
            keyType switch
            {
                StandardKey     => new TezosExtKey(seed),
                Bip32Ed25519Key => new Bip32TezosExtKey(seed),
                _               => new TezosExtKey(seed)
            };

        public override IKey CreateKey(SecureBytes seed) =>
            new TezosKey(seed);

        public override string AddressFromKey(byte[] publicKey) =>
            Base58Check.Encode(
                payload: HmacBlake2b.Compute(publicKey, PkHashSize),
                prefix: Prefix.Tz1);

        public override bool IsValidAddress(string address) =>
            Address.CheckTz1Address(address) ||
            Address.CheckTz2Address(address) ||
            Address.CheckTz3Address(address) ||
            Address.CheckKtAddress(address);

        public override bool IsAddressFromKey(string address, byte[] publicKey) =>
             AddressFromKey(publicKey).ToLowerInvariant()
                .Equals(address.ToLowerInvariant());

        public override bool VerifyMessage(byte[] data, byte[] signature, byte[] publicKey) =>
            TezosSigner.Verify(
                data: data,
                signature: signature,
                publicKey: publicKey);
 
        public override decimal GetFeeAmount(decimal fee, decimal feePrice) =>
            fee;

        public override decimal GetFeeFromFeeAmount(decimal feeAmount, decimal feePrice) =>
            feeAmount;

        public override decimal GetFeePriceFromFeeAmount(decimal feeAmount, decimal fee) =>
            1m;

        public override Task<decimal> GetPaymentFeeAsync(
            CancellationToken cancellationToken = default) =>
            Task.FromResult(InitiateFee.ToTez());

        public override Task<decimal> GetRedeemFeeAsync(
            WalletAddress toAddress = null,
            CancellationToken cancellationToken = default)
        {
            var result = (RedeemFee + RevealFee + MicroTezReserve + //todo: define another value for revealed
                (toAddress != null && toAddress.AvailableBalance() > 0
                    ? 0
                    : ActivationStorage * StorageFeeMultiplier))
                .ToTez();

            return Task.FromResult(result);
        }

        public override Task<decimal> GetEstimatedRedeemFeeAsync(
            WalletAddress toAddress = null,
            bool withRewardForRedeem = false,
            CancellationToken cancellationToken = default) =>
            GetRedeemFeeAsync(toAddress, cancellationToken);

        public override Task<decimal> GetRewardForRedeemAsync(
            decimal maxRewardPercent,
            decimal maxRewardPercentInBase,
            string feeCurrencyToBaseSymbol,
            decimal feeCurrencyToBasePrice,
            string feeCurrencySymbol = null,
            decimal feeCurrencyPrice = 0,
            CancellationToken cancellationToken = default)
        {
            if (maxRewardPercent == 0 || maxRewardPercentInBase == 0)
                return Task.FromResult(0m);

            var redeemFeeInXtz = (RedeemFee + RevealFee + MicroTezReserve).ToTez();

            return Task.FromResult(CalculateRewardForRedeem(
                redeemFee: redeemFeeInXtz,
                redeemFeeCurrency: Xtz,
                redeemFeeDigitsMultiplier: XtzDigitsMultiplier,
                maxRewardPercent: maxRewardPercent,
                maxRewardPercentValue: maxRewardPercentInBase,
                feeCurrencyToBaseSymbol: feeCurrencyToBaseSymbol,
                feeCurrencyToBasePrice: feeCurrencyToBasePrice));
        }

        public static decimal MtzToTz(decimal mtz) =>
            mtz / XtzDigitsMultiplier;

        public override decimal GetMaximumFee() =>
            MaxFee.ToTez();

        private static bool CheckAddress(string address, byte[] prefix)
        {
            try
            {
                Base58Check.Decode(address, prefix);
                return true;
            }
            catch
            {
                return false;
            }
        }

        private static bool CheckAddress(string address) =>
            CheckAddress(address, Prefix.Tz1) ||
            CheckAddress(address, Prefix.Tz2) ||
            CheckAddress(address, Prefix.Tz3) ||
            CheckAddress(address, Prefix.KT);

        public static string ParseAddress(JToken michelineExpr)
        {
            if (michelineExpr["string"] != null)
            {
                var address = michelineExpr["string"].Value<string>();
                if (!CheckAddress(address))
                    throw new FormatException($"Invalid address: {address}");

                return address;
            }

            if (michelineExpr["bytes"] != null)
            {
                var hex = michelineExpr["bytes"].Value<string>();
                var raw = Hex.FromString(hex);

                if (raw.Length != 22)
                    throw new ArgumentException($"Invalid address size: {raw.Length}");

                var data = hex.Substring(0, 4) switch
                {
                    "0000" => Prefix.Tz1.ConcatArrays(raw.SubArray(2)),
                    "0001" => Prefix.Tz2.ConcatArrays(raw.SubArray(2)),
                    "0002" => Prefix.Tz3.ConcatArrays(raw.SubArray(2)),
                    _ => raw[0] == 0x01 && raw[21] == 0x00 ? Prefix.KT.ConcatArrays(raw.SubArray(1, 20)) : null
                };
                if (data == null)
                    throw new ArgumentException($"Unknown address prefix: {hex}");

                return Base58Check.Encode(data);
            }

            throw new ArgumentException($"Either string or bytes are accepted: {michelineExpr}");
        }

        public static long ParseTimestamp(JToken michelineExpr)
        {
            if (michelineExpr["int"] != null)
            {
                var timestamp = michelineExpr["int"].Value<long>();
                if (timestamp < 0)
                    throw new ArgumentException("Timestamp cannot be negative");

                return timestamp;
            }

            if (michelineExpr["string"] != null)
                return michelineExpr["string"].Value<DateTime>().ToUnixTimeSeconds();

            throw new ArgumentException($"Either int or string are accepted: {michelineExpr}");
        }
<<<<<<< HEAD

        public BcdApiSettings BcdApiSettings => new()
        {
            Uri                   = BcdApi,
            Network               = BcdNetwork,
            MaxSize               = BcdSizeLimit,
            MaxTokensSize         = BcdTokensSizeLimit,
            MaxTokensPerUpdate    = BcdMaxTokensPerUpdate,
            MaxTransfersPerUpdate = BcdMaxTransfersPerUpdate
        };

        public ThumbsApiSettings ThumbsApiSettings => new()
        {
            ThumbsApiUri   = ThumbsApiUri,
            CatavaApiUri   = CatavaApiUri,
            IpfsGatewayUri = IpfsGatewayUri
        };
=======
>>>>>>> 8dbde8c4
    }
}<|MERGE_RESOLUTION|>--- conflicted
+++ resolved
@@ -377,25 +377,5 @@
 
             throw new ArgumentException($"Either int or string are accepted: {michelineExpr}");
         }
-<<<<<<< HEAD
-
-        public BcdApiSettings BcdApiSettings => new()
-        {
-            Uri                   = BcdApi,
-            Network               = BcdNetwork,
-            MaxSize               = BcdSizeLimit,
-            MaxTokensSize         = BcdTokensSizeLimit,
-            MaxTokensPerUpdate    = BcdMaxTokensPerUpdate,
-            MaxTransfersPerUpdate = BcdMaxTransfersPerUpdate
-        };
-
-        public ThumbsApiSettings ThumbsApiSettings => new()
-        {
-            ThumbsApiUri   = ThumbsApiUri,
-            CatavaApiUri   = CatavaApiUri,
-            IpfsGatewayUri = IpfsGatewayUri
-        };
-=======
->>>>>>> 8dbde8c4
     }
 }