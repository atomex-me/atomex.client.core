﻿using System;
using System.Collections.Generic;
using System.Linq;
using System.Threading;
using System.Threading.Tasks;

using Newtonsoft.Json;
using Newtonsoft.Json.Linq;
using Serilog;

using Atomex.Common;
using Atomex.Core;
using Atomex.MarketData.Abstract;

namespace Atomex.MarketData.Bitfinex
{
    public class BitfinexQuotesProvider : QuotesProvider
    {
        private readonly Dictionary<string, string> QuoteSymbols = new()
        {
            { "BTCUSD", "tBTCUSD" },
            { "LTCUSD", "tLTCUSD" },
            { "ETHUSD", "tETHUSD" },
            { "XTZUSD", "tXTZUSD" },
            { "USDTUSD", "tUSTUSD" },
            { "TZBTCUSD", "tBTCUSD" },
            { "TBTCUSD", "tBTCUSD" },
            { "WBTCUSD", "tBTCUSD" },
            { "KUSDUSD", "tUSTUSD" }
        };

        public const string Usd = "USD";

        //private string BaseUrl { get; } = "https://api.bitfinex.com/v2/";
        private string BaseUrl { get; } = "https://test.atomex.me/";

        public BitfinexQuotesProvider(params string[] symbols) //todo: check before use
        {
            Quotes = symbols.ToDictionary(s => s, s => new Quote());
        }

        public BitfinexQuotesProvider(IEnumerable<CurrencyConfig> currencies, string baseCurrency)
        {
            Quotes = currencies
                .Select(c => QuoteSymbols[$"{c.Name}{baseCurrency}"])
                .Distinct()
                .ToDictionary(currency => currency, currency => new Quote());
        }

        public override Quote GetQuote(string currency, string baseCurrency)
        {
            if (QuoteSymbols.TryGetValue($"{currency}{baseCurrency}", out var symbol))
                return Quotes.TryGetValue(symbol, out var rate) ? rate : null;
            return Quotes.TryGetValue(currency?.ToLower() ?? string.Empty, out var tokenRate) ? tokenRate : null;
        }

        public override Quote GetQuote(string symbol)
        {
            if (QuoteSymbols.TryGetValue(symbol.Replace("/", ""), out var s))
                return Quotes.TryGetValue(s, out var rate) ? rate : null;
            return Quotes.TryGetValue(symbol?.ToLower() ?? string.Empty, out var tokenRate) ? tokenRate : null;
        }


        protected override async Task UpdateAsync(
            CancellationToken cancellationToken = default)
        {
            var isAvailable = await UpdateQuotesAsync(cancellationToken)
                .ConfigureAwait(false);

            LastUpdateTime = DateTime.Now;

            if (isAvailable)
                LastSuccessUpdateTime = LastUpdateTime;

            if (IsAvailable != isAvailable)
            {
                IsAvailable = isAvailable;
                RiseAvailabilityChangedEvent(EventArgs.Empty);
            }

            if (IsAvailable)
                RiseQuotesUpdatedEvent(EventArgs.Empty);
        }

        private async Task<bool> UpdateQuotesAsync(
            CancellationToken cancellationToken = default)
        {
            try
            {
<<<<<<< HEAD
                Log.Debug("Start of update");

                var symbols = string.Join(",", Quotes.Select(q => q.Key));

                var request = $"tickers/?symbols={symbols}";

                using var response = await HttpHelper.GetAsync(
                        baseUri: BaseUrl,
                        relativeUri: request,
                        cancellationToken: cancellationToken)
                    .ConfigureAwait(false);

                if (!response.IsSuccessStatusCode)
                    return false;

                var responseContent = response.Content
                    .ReadAsStringAsync()
                    .WaitForResult();

                var tickers = JsonConvert.DeserializeObject<JArray>(responseContent);

                foreach (var tickerToken in tickers)
                {
                    if (tickerToken is not JArray ticker)
                        continue;

                    var symbol = ticker[0].Value<string>();

                    var bid = ticker[1].Value<decimal>();
                    var ask = ticker[3].Value<decimal>();
                    var dailyChangePercent = ticker[6].Value<decimal>();

                    Quotes[symbol] = new Quote
                    {
                        Bid = bid,
                        Ask = ask,
                        DailyChangePercent = dailyChangePercent
                    };
                }
=======
                var symbols = string.Join(",", Quotes
                    .Where(q => !q.Value.IsToken)
                    .Select(q => q.Key));
                
                var bitfinexTask = HttpHelper.GetAsync(
                    baseUri: BaseUrl,
                    requestUri: $"v2/tickers/?symbols={symbols}",
                    responseHandler: response =>
                    {
                        if (!response.IsSuccessStatusCode)
                            return false;

                        var responseContent = response.Content
                            .ReadAsStringAsync()
                            .WaitForResult();

                        var tickers = JsonConvert.DeserializeObject<JArray>(responseContent);

                        foreach (var tickerToken in tickers)
                        {
                            if (tickerToken is not JArray ticker)
                                continue;

                            var symbol = ticker[0].Value<string>();

                            var bid = ticker[1].Value<decimal>();
                            var ask = ticker[3].Value<decimal>();
                            var dailyChangePercent = ticker[6].Value<decimal>();

                            Quotes[symbol] = new Quote
                            {
                                Bid = bid,
                                Ask = ask,
                                DailyChangePercent = dailyChangePercent
                            };
                        }

                        return true;
                    },
                    cancellationToken: cancellationToken);
                
                var tezToolsTask = HttpHelper.GetAsync(
                    baseUri: BaseUrl,
                    requestUri: "token/prices",
                    responseHandler: response =>
                    {
                        if (!response.IsSuccessStatusCode)
                            return false;

                        var responseContent = response.Content
                            .ReadAsStringAsync()
                            .WaitForResult();

                        var data = JsonConvert.DeserializeObject<JObject>(responseContent);

                        if (data["contracts"] is not JArray contracts) return false;

                        foreach (var token in contracts)
                        {
                            try
                            {
                                var symbol = token["symbol"]?.Value<string>();
                                if (symbol == null)
                                    continue;
                            
                                var bid = token["usdValue"]!.Value<decimal>();
                                var ask = token["usdValue"]!.Value<decimal>();

                                Quotes[symbol.ToLower()] = new Quote
                                {
                                    Bid = bid,
                                    Ask = ask,
                                    IsToken = true
                                };
                            }
                            catch
                            {
                                Log.Error("Can't update tezos tokens quotes");
                            }
                        }

                        return true;
                    },
                    cancellationToken: cancellationToken);
                
                var result = await Task.WhenAll(bitfinexTask, tezToolsTask)
                    .ConfigureAwait(false);

                isAvailable = result.All(r => r);
>>>>>>> 792e6a94

                Log.Debug("Update finished");

                return true;
            }
            catch (Exception e)
            {
                Log.Error(e, e.Message);

                return false;
            }
        }
    }
}<|MERGE_RESOLUTION|>--- conflicted
+++ resolved
@@ -49,20 +49,19 @@
 
         public override Quote GetQuote(string currency, string baseCurrency)
         {
-            if (QuoteSymbols.TryGetValue($"{currency}{baseCurrency}", out var symbol))
-                return Quotes.TryGetValue(symbol, out var rate) ? rate : null;
-            return Quotes.TryGetValue(currency?.ToLower() ?? string.Empty, out var tokenRate) ? tokenRate : null;
+            return QuoteSymbols.TryGetValue($"{currency}{baseCurrency}", out var symbol)
+                ? Quotes.TryGetValue(symbol, out var rate) ? rate : null
+                : null;
         }
 
         public override Quote GetQuote(string symbol)
         {
-            if (QuoteSymbols.TryGetValue(symbol.Replace("/", ""), out var s))
-                return Quotes.TryGetValue(s, out var rate) ? rate : null;
-            return Quotes.TryGetValue(symbol?.ToLower() ?? string.Empty, out var tokenRate) ? tokenRate : null;
+            return QuoteSymbols.TryGetValue(symbol.Replace("/", ""), out var s)
+                ? Quotes.TryGetValue(s, out var rate) ? rate : null
+                : null;
         }
 
-
-        protected override async Task UpdateAsync(
+        public override async Task UpdateAsync(
             CancellationToken cancellationToken = default)
         {
             var isAvailable = await UpdateQuotesAsync(cancellationToken)
@@ -88,18 +87,14 @@
         {
             try
             {
-<<<<<<< HEAD
-                Log.Debug("Start of update");
-
-                var symbols = string.Join(",", Quotes.Select(q => q.Key));
-
-                var request = $"tickers/?symbols={symbols}";
-
-                using var response = await HttpHelper.GetAsync(
-                        baseUri: BaseUrl,
-                        relativeUri: request,
-                        cancellationToken: cancellationToken)
-                    .ConfigureAwait(false);
+                var symbols = string.Join(",", Quotes
+                    .Where(q => !q.Value.IsToken)
+                    .Select(q => q.Key));
+                
+                var response = await HttpHelper.GetAsync(
+                    baseUri: BaseUrl,
+                    relativeUri: $"v2/tickers/?symbols={symbols}",
+                    cancellationToken: cancellationToken);
 
                 if (!response.IsSuccessStatusCode)
                     return false;
@@ -128,97 +123,6 @@
                         DailyChangePercent = dailyChangePercent
                     };
                 }
-=======
-                var symbols = string.Join(",", Quotes
-                    .Where(q => !q.Value.IsToken)
-                    .Select(q => q.Key));
-                
-                var bitfinexTask = HttpHelper.GetAsync(
-                    baseUri: BaseUrl,
-                    requestUri: $"v2/tickers/?symbols={symbols}",
-                    responseHandler: response =>
-                    {
-                        if (!response.IsSuccessStatusCode)
-                            return false;
-
-                        var responseContent = response.Content
-                            .ReadAsStringAsync()
-                            .WaitForResult();
-
-                        var tickers = JsonConvert.DeserializeObject<JArray>(responseContent);
-
-                        foreach (var tickerToken in tickers)
-                        {
-                            if (tickerToken is not JArray ticker)
-                                continue;
-
-                            var symbol = ticker[0].Value<string>();
-
-                            var bid = ticker[1].Value<decimal>();
-                            var ask = ticker[3].Value<decimal>();
-                            var dailyChangePercent = ticker[6].Value<decimal>();
-
-                            Quotes[symbol] = new Quote
-                            {
-                                Bid = bid,
-                                Ask = ask,
-                                DailyChangePercent = dailyChangePercent
-                            };
-                        }
-
-                        return true;
-                    },
-                    cancellationToken: cancellationToken);
-                
-                var tezToolsTask = HttpHelper.GetAsync(
-                    baseUri: BaseUrl,
-                    requestUri: "token/prices",
-                    responseHandler: response =>
-                    {
-                        if (!response.IsSuccessStatusCode)
-                            return false;
-
-                        var responseContent = response.Content
-                            .ReadAsStringAsync()
-                            .WaitForResult();
-
-                        var data = JsonConvert.DeserializeObject<JObject>(responseContent);
-
-                        if (data["contracts"] is not JArray contracts) return false;
-
-                        foreach (var token in contracts)
-                        {
-                            try
-                            {
-                                var symbol = token["symbol"]?.Value<string>();
-                                if (symbol == null)
-                                    continue;
-                            
-                                var bid = token["usdValue"]!.Value<decimal>();
-                                var ask = token["usdValue"]!.Value<decimal>();
-
-                                Quotes[symbol.ToLower()] = new Quote
-                                {
-                                    Bid = bid,
-                                    Ask = ask,
-                                    IsToken = true
-                                };
-                            }
-                            catch
-                            {
-                                Log.Error("Can't update tezos tokens quotes");
-                            }
-                        }
-
-                        return true;
-                    },
-                    cancellationToken: cancellationToken);
-                
-                var result = await Task.WhenAll(bitfinexTask, tezToolsTask)
-                    .ConfigureAwait(false);
-
-                isAvailable = result.All(r => r);
->>>>>>> 792e6a94
 
                 Log.Debug("Update finished");
 
