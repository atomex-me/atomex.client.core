﻿using System;
using System.Collections.Generic;
using System.Linq;
using System.Threading.Tasks;
using Atomex.Blockchain.Abstract;
using Atomex.Common;
using Atomex.Core;
using Atomex.Wallet.Abstract;
using Atomex.Abstract;
using Atomex.Common.Bson;
using Serilog;
using LiteDB;
using Newtonsoft.Json;

namespace Atomex.Wallet
{
  public class AccountDataRepository : IAccountDataRepository
  {
    private readonly Dictionary<string, WalletAddress> _addresses;
    private readonly Dictionary<string, string> _addressesBson;

    private readonly Dictionary<string, IBlockchainTransaction> _transactions;
    private readonly Dictionary<string, string> _transactionsBson;

    private readonly Dictionary<string, OutputEntity> _outputs;
    private readonly Dictionary<string, string> _outputsBson;

    private readonly Dictionary<long, Swap> _swaps;
    private readonly Dictionary<long, string> _swapsBson;

    private readonly Dictionary<string, Order> _orders;
    private readonly Dictionary<string, string> _ordersBson;

    private ICurrencies _currencies;

    private readonly object _sync;

    private BsonMapper _bsonMapper;

    public Action<AvailableDataType, string, string> SaveDataCallback;

    public enum AvailableDataType
    {
      WalletAddress,
      Transaction,
      RemoveTransaction,
      Output,
      Swap,
      Order
    }

    public class OutputEntity
    {
      public ITxOutput Output { get; set; }
      public string Currency { get; set; }
      public string Address { get; set; }
    }

    public AccountDataRepository(ICurrencies currencies, string initialData = null)
    {
      _addresses = new Dictionary<string, WalletAddress>();
      _addressesBson = new Dictionary<string, string>();

      _transactions = new Dictionary<string, IBlockchainTransaction>();
      _transactionsBson = new Dictionary<string, string>();

      _outputs = new Dictionary<string, OutputEntity>();
      _outputsBson = new Dictionary<string, string>();

      _swaps = new Dictionary<long, Swap>();
      _swapsBson = new Dictionary<long, string>();

      _orders = new Dictionary<string, Order>();
      _ordersBson = new Dictionary<string, string>();

      _sync = new object();

      _bsonMapper = new BsonMapper()
                .UseSerializer(new CurrencyToBsonSerializer(currencies))
                .UseSerializer(new BigIntegerToBsonSerializer())
                .UseSerializer(new JObjectToBsonSerializer())
                .UseSerializer(new WalletAddressToBsonSerializer())
                .UseSerializer(new OrderToBsonSerializer())
                .UseSerializer(new BitcoinBasedTransactionToBsonSerializer(currencies))
                .UseSerializer(new BitcoinBasedTxOutputToBsonSerializer())
                .UseSerializer(new EthereumTransactionToBsonSerializer())
                .UseSerializer(new TezosTransactionToBsonSerializer())
                .UseSerializer(new SwapToBsonSerializer(currencies));
      _currencies = currencies;

      if (initialData != null)
      {
        List<BrowserDBData> dbData = JsonConvert.DeserializeObject<List<BrowserDBData>>(initialData);
        foreach (var dbObj in dbData)
        {
          if (dbObj.type == AvailableDataType.WalletAddress.ToString())
          {
            _addresses[dbObj.id] = _bsonMapper.ToObject<WalletAddress>(BsonSerializer.Deserialize(Convert.FromBase64String(dbObj.data)));
          }
          else

          if (dbObj.type == AvailableDataType.Transaction.ToString())
          {
            string[] parsedId = dbObj.id.Split(Convert.ToChar("/"));
            string id = parsedId[0];
            string currency = parsedId[1];

            BsonDocument bd = BsonSerializer.Deserialize(Convert.FromBase64String(dbObj.data));
            _transactions[$"{id}:{currency}"] = (IBlockchainTransaction)_bsonMapper.ToObject(doc: bd, type: _currencies.GetByName(currency).TransactionType);
          }
          else

          if (dbObj.type == AvailableDataType.Swap.ToString())
          {
            _swaps[long.Parse(dbObj.id)] = _bsonMapper.ToObject<Swap>(BsonSerializer.Deserialize(Convert.FromBase64String(dbObj.data)));
          }
          else

          if (dbObj.type == AvailableDataType.Output.ToString())
          {
            string[] parsedId = dbObj.id.Split(Convert.ToChar("/"));
            string id = parsedId[0];
            string currency = parsedId[1];
            string address = parsedId[2];

            BsonDocument bd = BsonSerializer.Deserialize(Convert.FromBase64String(dbObj.data));
            BitcoinBasedCurrency BtcBasedCurrency = _currencies.Get<BitcoinBasedCurrency>(currency);
            ITxOutput output = (ITxOutput)_bsonMapper.ToObject(doc: bd, type: BtcBasedCurrency.OutputType());

            _outputs[id] = new OutputEntity { Output = output, Currency = currency, Address = address };
          }
          else

          if (dbObj.type == AvailableDataType.Order.ToString())
          {
            _orders[dbObj.id] = _bsonMapper.ToObject<Order>(BsonSerializer.Deserialize(Convert.FromBase64String(dbObj.data)));
          }
        }
      }

    }

    #region Addresses

    public virtual Task<bool> UpsertAddressAsync(WalletAddress walletAddress)
    {
      lock (_sync)
      {
        var walletId = $"{walletAddress.Currency}:{walletAddress.Address}";

        _addresses[walletId] = walletAddress; // todo: copy?

        var data = Convert.ToBase64String(BsonSerializer.Serialize(_bsonMapper.ToDocument(walletAddress)));
        _addressesBson[walletId] = data;
        SaveDataCallback?.Invoke(AvailableDataType.WalletAddress, walletId, data);

        return Task.FromResult(true);
      }
    }

    public virtual Task<int> UpsertAddressesAsync(IEnumerable<WalletAddress> walletAddresses)
    {
      lock (_sync)
      {
        foreach (var walletAddress in walletAddresses)
        {
          var walletId = $"{walletAddress.Currency}:{walletAddress.Address}";

          _addresses[walletId] = walletAddress; // todo: copy?

          var data = Convert.ToBase64String(BsonSerializer.Serialize(_bsonMapper.ToDocument(walletAddress)));
          _addressesBson[walletId] = data;
          SaveDataCallback?.Invoke(AvailableDataType.WalletAddress, walletId, data);
        }

        return Task.FromResult(walletAddresses.Count());
      }
    }

    public virtual Task<bool> TryInsertAddressAsync(WalletAddress walletAddress)
    {
      lock (_sync)
      {
        var walletId = $"{walletAddress.Currency}:{walletAddress.Address}";

        if (_addresses.ContainsKey(walletId))
          return Task.FromResult(false);

        _addresses[walletId] = walletAddress; // todo: copy?

        var data = Convert.ToBase64String(BsonSerializer.Serialize(_bsonMapper.ToDocument(walletAddress)));
        _addressesBson[walletId] = data;
        SaveDataCallback?.Invoke(AvailableDataType.WalletAddress, walletId, data);

        return Task.FromResult(true);
      }
    }

    public virtual Task<WalletAddress> GetWalletAddressAsync(string currency, string address)
    {
      lock (_sync)
      {
        var walletId = $"{currency}:{address}";

        if (_addresses.TryGetValue(walletId, out var walletAddress))
          return Task.FromResult(walletAddress.Copy());

        return Task.FromResult<WalletAddress>(null);
      }
    }

    public virtual Task<WalletAddress> GetLastActiveWalletAddressAsync(string currency, int chain)
    {
      lock (_sync)
      {
        var address = _addresses.Values
            .Where(w => w.Currency == currency && w.KeyIndex.Chain == chain && w.HasActivity)
            .OrderByDescending(w => w.KeyIndex.Index)
            .FirstOrDefault();

        return address != null
            ? Task.FromResult(address.Copy())
            : Task.FromResult<WalletAddress>(null);
      }
    }

    public virtual Task<IEnumerable<WalletAddress>> GetUnspentAddressesAsync(
        string currency,
        bool includeUnconfirmed = true)
    {
      lock (_sync)
      {
        var addresses = includeUnconfirmed
            ? _addresses.Values
                .Where(w => w.Currency == currency && (w.Balance != 0 || w.UnconfirmedIncome != 0 || w.UnconfirmedOutcome != 0))
            : _addresses.Values
                .Where(w => w.Currency == currency && w.Balance != 0);
        return Task.FromResult(addresses.Select(a => a.Copy()));
      }
    }
    
    public virtual Task<IEnumerable<WalletAddress>> GetAddressesAsync(
        string currency)
    {
        lock (_sync)
        {
            var addresses = _addresses.Values
                .Where(w => w.Currency == currency);

            return Task.FromResult(addresses);
        }
    }

    #endregion Addresses

    #region Transactions

    public virtual Task<bool> UpsertTransactionAsync(IBlockchainTransaction tx)
    {
      lock (_sync)
      {
        var txAge = DateTime.Now - tx.CreationTime;
        if (_transactions.ContainsKey($"{tx.Id}:{tx.Currency.Name}") && tx.State == BlockchainTransactionState.Confirmed && txAge.Value.TotalDays >= 1)
        {
          // todo: remove this;
          return Task.FromResult(true);
        }
        _transactions[$"{tx.Id}:{tx.Currency.Name}"] = tx; // todo: copy?

        var data = Convert.ToBase64String(BsonSerializer.Serialize(_bsonMapper.ToDocument<IBlockchainTransaction>(tx)));
        _transactionsBson[$"{tx.Id}/{tx.Currency.Name}"] = data;

        SaveDataCallback?.Invoke(AvailableDataType.Transaction, $"{tx.Id}/{tx.Currency.Name}", data);

        return Task.FromResult(true);
      }
    }

    public virtual Task<IBlockchainTransaction> GetTransactionByIdAsync(
        string currency,
        string txId,
        Type transactionType)
    {
      lock (_sync)
      {
        if (_transactions.TryGetValue($"{txId}:{currency}", out var tx))
        {
          return Task.FromResult(tx);
        }

        return Task.FromResult<IBlockchainTransaction>(null);
      }
    }

    public virtual Task<IEnumerable<IBlockchainTransaction>> GetTransactionsAsync(
        string currency,
        Type transactionType)
    {
      lock (_sync)
      {
        var txs = _transactions.Values
            .Where(t => t.Currency.Name == currency);

        return Task.FromResult(txs);
      }
    }

    public virtual Task<IEnumerable<IBlockchainTransaction>> GetUnconfirmedTransactionsAsync(
        string currency,
        Type transactionType)
    {
      lock (_sync)
      {
        var txs = _transactions.Values
            .Where(t => t.Currency.Name == currency && !t.IsConfirmed);

        return Task.FromResult(txs);
      }
    }

    public virtual Task<bool> RemoveTransactionByIdAsync(string id)
    {
      lock (_sync)
      {
        string _txBsonKey = _transactionsBson.Keys.Where(key => key.Contains(id)).First();
        _transactionsBson.Remove(_txBsonKey);
        SaveDataCallback?.Invoke(AvailableDataType.RemoveTransaction, _txBsonKey, null);

        return Task.FromResult(_transactions.Remove(id));
      }
    }

    #endregion Transactions

    #region Outputs

    public virtual Task<bool> UpsertOutputsAsync(
        IEnumerable<ITxOutput> outputs,
        string currency,
        string address)
    {
      lock (_sync)
      {
        foreach (var output in outputs)
        {
          var id = $"{output.TxId}:{output.Index}";
          var entity = new OutputEntity
          {
            Output = output, // todo: copy?
            Currency = currency,
            Address = address
          };

          _outputs[id] = entity;

          var data = Convert.ToBase64String(BsonSerializer.Serialize(_bsonMapper.ToDocument(output)));
          _outputsBson[$"{id}/{currency}/{address}"] = data;
          SaveDataCallback?.Invoke(AvailableDataType.Output, $"{id}/{currency}/{address}", data);
        }

        return Task.FromResult(true);
      }
    }

    public virtual async Task<IEnumerable<ITxOutput>> GetAvailableOutputsAsync(
        string currency,
        Type outputType,
        Type transactionType)
    {
      var outputs = (await GetOutputsAsync(currency, outputType)
          .ConfigureAwait(false))
          .Where(o => !o.IsSpent)
          .ToList();

      return await GetOnlyConfirmedOutputsAsync(currency, outputs, transactionType)
          .ConfigureAwait(false);
    }

    public virtual async Task<IEnumerable<ITxOutput>> GetAvailableOutputsAsync(
        string currency,
        string address,
        Type outputType,
        Type transactionType)
    {
      var outputs = (await GetOutputsAsync(currency, address, outputType)
          .ConfigureAwait(false))
          .Where(o => !o.IsSpent)
          .ToList();

      return await GetOnlyConfirmedOutputsAsync(currency, outputs, transactionType)
          .ConfigureAwait(false);
    }

    private async Task<IEnumerable<ITxOutput>> GetOnlyConfirmedOutputsAsync(
        string currency,
        IEnumerable<ITxOutput> outputs,
        Type transactionType)
    {
      var confirmedOutputs = new List<ITxOutput>();

      foreach (var o in outputs)
      {
        var tx = await GetTransactionByIdAsync(currency, o.TxId, transactionType)
            .ConfigureAwait(false);

        if (tx?.IsConfirmed ?? false)
          confirmedOutputs.Add(o);
      }

      return confirmedOutputs;
    }

    public virtual Task<IEnumerable<ITxOutput>> GetOutputsAsync(
        string currency,
        Type outputType)
    {
      lock (_sync)
      {
        IEnumerable<ITxOutput> outputs = _outputs.Values
            .Where(o => o.Currency == currency)
            .Select(o => o.Output)
            .ToList();

        return Task.FromResult(outputs);
      }
    }

    public virtual Task<IEnumerable<ITxOutput>> GetOutputsAsync(
        string currency,
        string address,
        Type outputType)
    {
      lock (_sync)
      {
        IEnumerable<ITxOutput> outputs = _outputs.Values
            .Where(o => o.Currency == currency && o.Address == address)
            .Select(o => o.Output)
            .ToList();

        return Task.FromResult(outputs);
      }
    }

    public virtual Task<ITxOutput> GetOutputAsync(
        string currency,
        string txId,
        uint index,
        Type outputType)
    {
      lock (_sync)
      {
        var id = $"{txId}:{index}";

        if (_outputs.TryGetValue(id, out var output))
          return Task.FromResult(output.Output);

        return Task.FromResult<ITxOutput>(null);
      }
    }

    #endregion Outputs

    #region Orders

    public virtual Task<bool> UpsertOrderAsync(Order order)
    {
      lock (_sync)
      {
        if (!VerifyOrder(order))
          return Task.FromResult(false);

        _orders[order.ClientOrderId] = order; // todo: copy?

        var data = Convert.ToBase64String(BsonSerializer.Serialize(_bsonMapper.ToDocument(order)));
        _ordersBson[order.ClientOrderId] = data;
        SaveDataCallback?.Invoke(AvailableDataType.Order, order.ClientOrderId, data);

        return Task.FromResult(true);
      }
    }

    public virtual Order GetOrderById(string clientOrderId)
    {
      lock (_sync)
      {
        if (_orders.TryGetValue(clientOrderId, out var order))
          return order;

        return null;
      }
    }
    private bool VerifyOrder(Order order)
    {
        if (order.Status == OrderStatus.Pending)
        {
            var pendingOrder = GetPendingOrder(order.ClientOrderId);

            if (pendingOrder != null)
            {
                Log.Error("Order already pending");

<<<<<<< HEAD
                return false;
=======
                    // forward local params
                    order.IsApproved = pendingOrder.IsApproved;
                    order.MakerNetworkFee = pendingOrder.MakerNetworkFee;
                }
>>>>>>> 68f134df
            }
        }
        else if (order.Status == OrderStatus.Placed || order.Status == OrderStatus.Rejected)
        {
            var pendingOrder = GetPendingOrder(order.ClientOrderId);

            if (pendingOrder == null)
            {
                order.IsApproved = false;

                // probably a different device order
                Log.Information("Probably order from another device: {@order}",
                    order.ToString());
            }
            else
            {
                if (pendingOrder.Status == OrderStatus.Rejected)
                {
                    Log.Error("Order already rejected");

                    return false;
                }

                if (!order.IsContinuationOf(pendingOrder))
                {
                    Log.Error("Order is not continuation of saved pending order! Order: {@order}, pending order: {@pendingOrder}",
                        order.ToString(),
                        pendingOrder.ToString());

                    return false;
                }

                // forward local params
<<<<<<< HEAD
                order.IsApproved = pendingOrder.IsApproved;
                order.MakerMinerFee = pendingOrder.MakerMinerFee;
=======
                order.IsApproved = actualOrder.IsApproved;
                order.MakerNetworkFee = actualOrder.MakerNetworkFee;
>>>>>>> 68f134df
            }
        }
        else
        {
            var actualOrder = GetOrderById(order.ClientOrderId);

            if (actualOrder == null)
            {
                Log.Error("Order is not continuation of saved order! Order: {@order}",
                    order.ToString());

                return false;
            }

            if (!order.IsContinuationOf(actualOrder))
            {
                Log.Error("Order is not continuation of saved order! Order: {@order}, saved order: {@actualOrder}",
                    order.ToString(),
                    actualOrder.ToString());

                return false;
            }

            // forward local params
            order.IsApproved = actualOrder.IsApproved;
            order.MakerMinerFee = actualOrder.MakerMinerFee;
        }

        return true;
    }

    public virtual Order GetOrderById(long id)
    {
      lock (_sync)
      {
        return _orders.Values.SingleOrDefault(o => o.Id == id);
      }
    }

    private Order GetPendingOrder(string clientOrderId)
    {
      lock (_sync)
      {
        if (_orders.TryGetValue(clientOrderId, out var order))
          return order.Id == 0 ? order : null;

        return null;
      }
    }

    #endregion Orders

    #region Swaps

    public virtual Task<bool> AddSwapAsync(Swap swap)
    {
      lock (_sync)
      {
        _swaps[swap.Id] = swap; // todo: copy?

        var data = Convert.ToBase64String(BsonSerializer.Serialize(_bsonMapper.ToDocument(swap)));
        _swapsBson[swap.Id] = data;
        SaveDataCallback?.Invoke(AvailableDataType.Swap, swap.Id.ToString(), data);

        return Task.FromResult(true);
      }
    }

    public virtual Task<bool> UpdateSwapAsync(Swap swap)
    {
      return AddSwapAsync(swap);
    }

    public virtual Task<Swap> GetSwapByIdAsync(long id)
    {
      lock (_sync)
      {
        if (_swaps.TryGetValue(id, out var swap))
          return Task.FromResult(swap);

        return Task.FromResult<Swap>(null);
      }
    }

    public virtual Task<IEnumerable<Swap>> GetSwapsAsync()
    {
      lock (_sync)
      {
        return Task.FromResult<IEnumerable<Swap>>(_swaps.Values.ToList()); // todo: copy!
      }
    }

    #endregion Swaps
  }

  public class BrowserDBData
  {
    public string type;
    public string id;
    public string data;
  }
}<|MERGE_RESOLUTION|>--- conflicted
+++ resolved
@@ -499,14 +499,7 @@
             {
                 Log.Error("Order already pending");
 
-<<<<<<< HEAD
                 return false;
-=======
-                    // forward local params
-                    order.IsApproved = pendingOrder.IsApproved;
-                    order.MakerNetworkFee = pendingOrder.MakerNetworkFee;
-                }
->>>>>>> 68f134df
             }
         }
         else if (order.Status == OrderStatus.Placed || order.Status == OrderStatus.Rejected)
@@ -540,13 +533,8 @@
                 }
 
                 // forward local params
-<<<<<<< HEAD
                 order.IsApproved = pendingOrder.IsApproved;
-                order.MakerMinerFee = pendingOrder.MakerMinerFee;
-=======
-                order.IsApproved = actualOrder.IsApproved;
-                order.MakerNetworkFee = actualOrder.MakerNetworkFee;
->>>>>>> 68f134df
+                order.MakerNetworkFee = pendingOrder.MakerNetworkFee;
             }
         }
         else
@@ -572,7 +560,7 @@
 
             // forward local params
             order.IsApproved = actualOrder.IsApproved;
-            order.MakerMinerFee = actualOrder.MakerMinerFee;
+            order.MakerNetworkFee = actualOrder.MakerNetworkFee;
         }
 
         return true;
