﻿using System;
using System.Collections.Generic;
using System.Linq;
using System.Threading.Tasks;

using Serilog;

using Atomex.Blockchain.Abstract;
using Atomex.Blockchain.Tezos;
using Atomex.Common;
using Atomex.Core;
using Atomex.Wallet.Abstract;
<<<<<<< HEAD
using Atomex.Abstract;
using Atomex.Blockchain.Tezos;
using Atomex.Common.Bson;
using Serilog;
using LiteDB;
using Newtonsoft.Json;
=======
>>>>>>> 2808ab16

namespace Atomex.Wallet
{
    public class AccountDataRepository : IAccountDataRepository
    {
        private readonly Dictionary<string, WalletAddress> _addresses;
        private readonly Dictionary<string, IBlockchainTransaction> _transactions;
        private readonly Dictionary<string, OutputEntity> _outputs;
        private readonly Dictionary<long, Swap> _swaps;
        private readonly Dictionary<string, Order> _orders;
        private readonly Dictionary<string, WalletAddress> _tezosTokensAddresses;
        private readonly Dictionary<string, TokenTransfer> _tezosTokensTransfers;
        private readonly Dictionary<string, TokenContract> _tezosTokensContracts;
<<<<<<< HEAD

        private ICurrencies _currencies;
=======
>>>>>>> 2808ab16

        private readonly object _sync;

        private BsonMapper _bsonMapper;

        public Action<AvailableDataType, string, string> SaveDataCallback;

        public enum AvailableDataType
        {
            WalletAddress,
            Transaction,
            RemoveTransaction,
            Output,
            Swap,
            Order,
            TezosTokenAddress,
            TezosTokenTransfer,
            TezosTokenContract
        }

        public class OutputEntity
        {
            public ITxOutput Output { get; set; }
            public string Currency { get; set; }
            public string Address { get; set; }
        }

        public AccountDataRepository(ICurrencies currencies, string initialData = null)
        {
<<<<<<< HEAD
            _addresses = new Dictionary<string, WalletAddress>();
            _transactions = new Dictionary<string, IBlockchainTransaction>();
            _outputs = new Dictionary<string, OutputEntity>();
            _swaps = new Dictionary<long, Swap>();
            _orders = new Dictionary<string, Order>();
            _tezosTokensAddresses = new Dictionary<string, WalletAddress>();
            _tezosTokensTransfers = new Dictionary<string, TokenTransfer>();
            _tezosTokensContracts = new Dictionary<string, TokenContract>();
            _sync = new object();

            _bsonMapper = new BsonMapper()
                .UseSerializer(new CurrencyToBsonSerializer(currencies))
                .UseSerializer(new BigIntegerToBsonSerializer())
                .UseSerializer(new JObjectToBsonSerializer())
                .UseSerializer(new WalletAddressToBsonSerializer())
                .UseSerializer(new OrderToBsonSerializer())
                .UseSerializer(new BitcoinBasedTransactionToBsonSerializer(currencies))
                .UseSerializer(new BitcoinBasedTxOutputToBsonSerializer())
                .UseSerializer(new EthereumTransactionToBsonSerializer())
                .UseSerializer(new TezosTransactionToBsonSerializer())
                .UseSerializer(new SwapToBsonSerializer(currencies));
            _currencies = currencies;

            if (initialData != null)
            {
                List<BrowserDBData> dbData = JsonConvert.DeserializeObject<List<BrowserDBData>>(initialData);
                foreach (var dbObj in dbData)
                {
                    if (dbObj.type == AvailableDataType.WalletAddress.ToString())
                    {
                        _addresses[dbObj.id] =
                            _bsonMapper.ToObject<WalletAddress>(
                                BsonSerializer.Deserialize(Convert.FromBase64String(dbObj.data)));
                    }
                    else if (dbObj.type == AvailableDataType.Transaction.ToString())
                    {
                        string[] parsedId = dbObj.id.Split(Convert.ToChar("/"));
                        string id = parsedId[0];
                        string currency = parsedId[1];

                        BsonDocument bd = BsonSerializer.Deserialize(Convert.FromBase64String(dbObj.data));
                        _transactions[$"{id}:{currency}"] = (IBlockchainTransaction) _bsonMapper.ToObject(doc: bd,
                            type: _currencies.GetByName(currency).TransactionType);
                    }
                    else if (dbObj.type == AvailableDataType.Swap.ToString())
                    {
                        _swaps[long.Parse(dbObj.id)] =
                            _bsonMapper.ToObject<Swap>(
                                BsonSerializer.Deserialize(Convert.FromBase64String(dbObj.data)));
                    }
                    else if (dbObj.type == AvailableDataType.Output.ToString())
                    {
                        string[] parsedId = dbObj.id.Split(Convert.ToChar("/"));
                        string id = parsedId[0];
                        string currency = parsedId[1];
                        string address = parsedId[2];

                        BsonDocument bd = BsonSerializer.Deserialize(Convert.FromBase64String(dbObj.data));
                        BitcoinBasedConfig BtcBasedCurrency = _currencies.Get<BitcoinBasedConfig>(currency);
                        ITxOutput output =
                            (ITxOutput) _bsonMapper.ToObject(doc: bd, type: BtcBasedCurrency.OutputType());

                        _outputs[id] = new OutputEntity {Output = output, Currency = currency, Address = address};
                    }
                    else if (dbObj.type == AvailableDataType.Order.ToString())
                    {
                        _orders[dbObj.id] =
                            _bsonMapper.ToObject<Order>(
                                BsonSerializer.Deserialize(Convert.FromBase64String(dbObj.data)));
                    }

                    else if (dbObj.type == AvailableDataType.TezosTokenAddress.ToString())
                    {
                        _tezosTokensAddresses[dbObj.id] = _bsonMapper.ToObject<WalletAddress>(
                            BsonSerializer.Deserialize(Convert.FromBase64String(dbObj.data)));
                    }

                    else if (dbObj.type == AvailableDataType.TezosTokenContract.ToString())
                    {
                        _tezosTokensContracts[dbObj.id] =
                            _bsonMapper.ToObject<TokenContract>(
                                BsonSerializer.Deserialize(Convert.FromBase64String(dbObj.data)));
                    }

                    else if (dbObj.type == AvailableDataType.TezosTokenTransfer.ToString())
                    {
                        _tezosTokensTransfers[dbObj.id] =
                            _bsonMapper.ToObject<TokenTransfer>(
                                BsonSerializer.Deserialize(Convert.FromBase64String(dbObj.data)));
                    }
                }
            }
=======
            _addresses            = new Dictionary<string, WalletAddress>();
            _transactions         = new Dictionary<string, IBlockchainTransaction>();
            _outputs              = new Dictionary<string, OutputEntity>();
            _swaps                = new Dictionary<long, Swap>();
            _orders               = new Dictionary<string, Order>();
            _tezosTokensAddresses = new Dictionary<string, WalletAddress>();
            _tezosTokensTransfers = new Dictionary<string, TokenTransfer>();
            _tezosTokensContracts = new Dictionary<string, TokenContract>();
            _sync                 = new object();
>>>>>>> 2808ab16
        }

        #region Addresses

        public virtual Task<bool> UpsertAddressAsync(WalletAddress walletAddress)
        {
            lock (_sync)
            {
                var walletId = $"{walletAddress.Currency}:{walletAddress.Address}";

                _addresses[walletId] = walletAddress.Copy();

                var data = Convert.ToBase64String(BsonSerializer.Serialize(_bsonMapper.ToDocument(walletAddress)));

                SaveDataCallback?.Invoke(AvailableDataType.WalletAddress, walletId, data);

                return Task.FromResult(true);
            }
        }

        public virtual Task<int> UpsertAddressesAsync(IEnumerable<WalletAddress> walletAddresses)
        {
            lock (_sync)
            {
                foreach (var walletAddress in walletAddresses)
                {
                    var walletId = $"{walletAddress.Currency}:{walletAddress.Address}";

                    _addresses[walletId] = walletAddress.Copy();

                    var data = Convert.ToBase64String(BsonSerializer.Serialize(_bsonMapper.ToDocument(walletAddress)));

                    SaveDataCallback?.Invoke(AvailableDataType.WalletAddress, walletId, data);
                }

                return Task.FromResult(walletAddresses.Count());
            }
        }

        public virtual Task<bool> TryInsertAddressAsync(WalletAddress walletAddress)
        {
            lock (_sync)
            {
                var walletId = $"{walletAddress.Currency}:{walletAddress.Address}";

                if (_addresses.ContainsKey(walletId))
                    return Task.FromResult(false);

                _addresses[walletId] = walletAddress.Copy();

                var data = Convert.ToBase64String(BsonSerializer.Serialize(_bsonMapper.ToDocument(walletAddress)));
                // _addressesBson[walletId] = data;
                SaveDataCallback?.Invoke(AvailableDataType.WalletAddress, walletId, data);

                return Task.FromResult(true);
            }
        }

        public virtual Task<WalletAddress> GetWalletAddressAsync(string currency, string address)
        {
            lock (_sync)
            {
                var walletId = $"{currency}:{address}";

                if (_addresses.TryGetValue(walletId, out var walletAddress))
                    return Task.FromResult(walletAddress.Copy());

                return Task.FromResult<WalletAddress>(null);
            }
        }

        public virtual Task<WalletAddress> GetLastActiveWalletAddressAsync(string currency, int chain)
        {
            lock (_sync)
            {
                var address = _addresses.Values
                    .Where(w => w.Currency == currency &&
                                w.KeyIndex.Chain == chain &&
                                w.HasActivity)
                    .OrderByDescending(w => w.KeyIndex.Index)
                    .FirstOrDefault();

                return address != null
                    ? Task.FromResult(address.Copy())
                    : Task.FromResult<WalletAddress>(null);
            }
        }

        public virtual Task<IEnumerable<WalletAddress>> GetUnspentAddressesAsync(
            string currency,
            bool includeUnconfirmed = true)
        {
            lock (_sync)
            {
                var addresses = includeUnconfirmed
                    ? _addresses.Values
<<<<<<< HEAD
                        .Where(w => w.Currency == currency &&
                                    (w.Balance != 0 || w.UnconfirmedIncome != 0 || w.UnconfirmedOutcome != 0))
=======
                        .Where(w => w.Currency == currency && (w.Balance != 0 || w.UnconfirmedIncome != 0 || w.UnconfirmedOutcome != 0))
>>>>>>> 2808ab16
                    : _addresses.Values
                        .Where(w => w.Currency == currency && w.Balance != 0);
                return Task.FromResult(addresses.Select(a => a.Copy()));
            }
        }

        public virtual Task<IEnumerable<WalletAddress>> GetAddressesAsync(
            string currency)
        {
            lock (_sync)
            {
                var addresses = _addresses.Values
                    .Where(w => w.Currency == currency);

                return Task.FromResult(addresses);
            }
        }

        #endregion Addresses

        #region TezosTokens

        public Task<WalletAddress> GetTezosTokenAddressAsync(
            string currency,
            string tokenContract,
            decimal tokenId,
            string address)
        {
            lock (_sync)
            {
                var walletId = $"{currency}:{tokenContract}:{tokenId}:{address}";

                if (_tezosTokensAddresses.TryGetValue(walletId, out var walletAddress))
<<<<<<< HEAD
                    return Task.FromResult(walletAddress.Copy());
=======
                    return Task.FromResult(walletAddress);
>>>>>>> 2808ab16

                return Task.FromResult<WalletAddress>(null);
            }
        }

        public Task<IEnumerable<WalletAddress>> GetTezosTokenAddressesAsync()
        {
            lock (_sync)
            {
<<<<<<< HEAD
                return Task.FromResult<IEnumerable<WalletAddress>>(
                    _tezosTokensAddresses
                        .Values
                        .Select(a => a.Copy()));
=======
                return Task.FromResult<IEnumerable<WalletAddress>>(_tezosTokensAddresses.Values);
>>>>>>> 2808ab16
            }
        }

        public Task<IEnumerable<WalletAddress>> GetTezosTokenAddressesAsync(
            string address)
        {
            lock (_sync)
            {
                var addresses = _tezosTokensAddresses.Values
                    .Where(w => w.Address == address);

                return Task.FromResult(addresses);
            }
        }

        public Task<IEnumerable<WalletAddress>> GetTezosTokenAddressesAsync(
            string address,
            string tokenContract)
        {
            lock (_sync)
            {
                var addresses = _tezosTokensAddresses.Values
                    .Where(w => w.Address == address && w.TokenBalance.Contract == tokenContract)
                    .ToList();

                return Task.FromResult<IEnumerable<WalletAddress>>(addresses);
            }
        }

        public Task<IEnumerable<WalletAddress>> GetTezosTokenAddressesByContractAsync(
            string tokenContract)
        {
            lock (_sync)
            {
                var addresses = _tezosTokensAddresses.Values
                    .Where(w => w.TokenBalance.Contract == tokenContract)
                    .ToList();

                return Task.FromResult<IEnumerable<WalletAddress>>(addresses);
            }
        }

        public Task<int> UpsertTezosTokenAddressesAsync(
            IEnumerable<WalletAddress> walletAddresses)
        {
            lock (_sync)
            {
                foreach (var wa in walletAddresses)
                {
                    var walletId = $"{wa.Currency}:{wa.TokenBalance.Contract}:{wa.TokenBalance.TokenId}:{wa.Address}";
<<<<<<< HEAD
                    
                    _tezosTokensAddresses[walletId] = wa.Copy();

                    var data = Convert.ToBase64String(BsonSerializer.Serialize(_bsonMapper.ToDocument(wa)));
                    SaveDataCallback?.Invoke(AvailableDataType.TezosTokenAddress, walletId, data);
=======

                    _tezosTokensAddresses[walletId] = wa; // todo: copy?
>>>>>>> 2808ab16
                }

                return Task.FromResult(walletAddresses.Count());
            }
        }

        public Task<IEnumerable<WalletAddress>> GetUnspentTezosTokenAddressesAsync(
            string currency,
            string tokenContract,
            decimal tokenId)
        {
            lock (_sync)
            {
                var addresses = _tezosTokensAddresses.Values
                    .Where(w =>
                        //w.Currency == currency && 
                        w.TokenBalance.Contract == tokenContract &&
                        w.TokenBalance.TokenId == tokenId &&
<<<<<<< HEAD
                        (w.Balance != 0 ||
                         w.UnconfirmedIncome != 0 ||
                         w.UnconfirmedOutcome != 0));
=======
                        (w.Balance != 0 || 
                        w.UnconfirmedIncome != 0 || 
                        w.UnconfirmedOutcome != 0));
>>>>>>> 2808ab16

                return Task.FromResult(addresses);
            }
        }

        public Task<bool> TryInsertTezosTokenAddressAsync(WalletAddress address)
        {
            lock (_sync)
            {
<<<<<<< HEAD
                var walletId =
                    $"{address.Currency}:{address.TokenBalance.Contract}:{address.TokenBalance.TokenId}:{address.Address}";
                
                if (_tezosTokensAddresses.ContainsKey(walletId))
                    return Task.FromResult(false);

                _tezosTokensAddresses[walletId] = address.Copy();

                var data = Convert.ToBase64String(BsonSerializer.Serialize(_bsonMapper.ToDocument(address)));
                SaveDataCallback?.Invoke(AvailableDataType.TezosTokenAddress, walletId, data);
=======
                var walletId = $"{address.Currency}:{address.TokenBalance.Contract}:{address.TokenBalance.TokenId}:{address.Address}";

                if (_tezosTokensAddresses.ContainsKey(walletId))
                    return Task.FromResult(false);

                _tezosTokensAddresses[walletId] = address; // todo: copy?
>>>>>>> 2808ab16

                return Task.FromResult(true);
            }
        }

        public Task<int> UpsertTezosTokenTransfersAsync(
            IEnumerable<TokenTransfer> tokenTransfers)
        {
            lock (_sync)
            {
                foreach (var tokenTransfer in tokenTransfers)
                {
                    _tezosTokensTransfers[tokenTransfer.Id] = tokenTransfer; // todo: copy ?
<<<<<<< HEAD

                    var data = Convert.ToBase64String(BsonSerializer.Serialize(_bsonMapper.ToDocument(tokenTransfer)));
                    SaveDataCallback?.Invoke(AvailableDataType.TezosTokenTransfer, tokenTransfer.Id, data);
=======
>>>>>>> 2808ab16
                }

                return Task.FromResult(tokenTransfers.Count());
            }
        }

        public Task<IEnumerable<TokenTransfer>> GetTezosTokenTransfersAsync(
            string contractAddress,
            int offset = 0,
            int limit = 20)
        {
            lock (_sync)
            {
                var txs = _tezosTokensTransfers.Values
                    .Where(t => t.Contract == contractAddress)
                    .ToList()
                    .SortList((t1, t2) => t1.TimeStamp.CompareTo(t2.TimeStamp))
                    .Skip(offset)
                    .Take(limit);

                return Task.FromResult(txs);
            }
        }

        public Task<int> UpsertTezosTokenContractsAsync(
            IEnumerable<TokenContract> tokenContracts)
        {
            lock (_sync)
            {
                foreach (var tc in tokenContracts)
                {
                    _tezosTokensContracts[tc.Id] = tc; // todo: copy?
<<<<<<< HEAD

                    var data = Convert.ToBase64String(BsonSerializer.Serialize(_bsonMapper.ToDocument(tc)));
                    SaveDataCallback?.Invoke(AvailableDataType.TezosTokenContract, tc.Id, data);
=======
>>>>>>> 2808ab16
                }

                return Task.FromResult(tokenContracts.Count());
            }
        }

        public Task<IEnumerable<TokenContract>> GetTezosTokenContractsAsync()
        {
            lock (_sync)
            {
                return Task.FromResult<IEnumerable<TokenContract>>(_tezosTokensContracts.Values);
            }
        }

        #endregion TezosTokens

        #region Transactions

        public virtual Task<bool> UpsertTransactionAsync(IBlockchainTransaction tx)
        {
            lock (_sync)
            {
                var txAge = DateTime.Now - tx.CreationTime;
                if (_transactions.ContainsKey($"{tx.Id}:{tx.Currency}") &&
                    tx.State == BlockchainTransactionState.Confirmed && txAge.Value.TotalDays >= 1)
                {
                    // todo: remove this;
                    return Task.FromResult(true);
                }

                _transactions[$"{tx.Id}:{tx.Currency}"] = tx; // todo: copy?

                var data = Convert.ToBase64String(
                    BsonSerializer.Serialize(_bsonMapper.ToDocument<IBlockchainTransaction>(tx)));
                SaveDataCallback?.Invoke(AvailableDataType.Transaction, $"{tx.Id}/{tx.Currency}", data);

                return Task.FromResult(true);
            }
        }

        public virtual Task<IBlockchainTransaction> GetTransactionByIdAsync(
            string currency,
            string txId,
            Type transactionType)
        {
            lock (_sync)
            {
                if (_transactions.TryGetValue($"{txId}:{currency}", out var tx))
                {
                    return Task.FromResult(tx);
                }

                return Task.FromResult<IBlockchainTransaction>(null);
            }
        }

        public virtual Task<IEnumerable<IBlockchainTransaction>> GetTransactionsAsync(
            string currency,
            Type transactionType)
        {
            lock (_sync)
            {
                var txs = _transactions.Values
                    .Where(t => t.Currency == currency);

                return Task.FromResult(txs);
            }
        }

        public virtual Task<IEnumerable<IBlockchainTransaction>> GetUnconfirmedTransactionsAsync(
            string currency,
            Type transactionType)
        {
            lock (_sync)
            {
                var txs = _transactions.Values
                    .Where(t => t.Currency == currency && !t.IsConfirmed);

                return Task.FromResult(txs);
            }
        }

        public virtual Task<bool> RemoveTransactionByIdAsync(string id)
        {
            lock (_sync)
            {
                string[] parsedId = id.Split(Convert.ToChar(":"));
                string txId = parsedId[0];
                string currencyName = parsedId[1];

                SaveDataCallback?.Invoke(AvailableDataType.RemoveTransaction, $"{txId}/{currencyName}", null);

                return Task.FromResult(_transactions.Remove(id));
            }
        }

        #endregion Transactions

        #region Outputs

        public virtual Task<bool> UpsertOutputsAsync(
            IEnumerable<ITxOutput> outputs,
            string currency,
            string address)
        {
            lock (_sync)
            {
                foreach (var output in outputs)
                {
                    var id = $"{output.TxId}:{output.Index}";
                    var entity = new OutputEntity
                    {
                        Output = output, // todo: copy?
                        Currency = currency,
                        Address = address
                    };

                    _outputs[id] = entity;

                    var data = Convert.ToBase64String(BsonSerializer.Serialize(_bsonMapper.ToDocument(output)));
                    SaveDataCallback?.Invoke(AvailableDataType.Output, $"{id}/{currency}/{address}", data);
                }

                return Task.FromResult(true);
            }
        }

        public virtual async Task<IEnumerable<ITxOutput>> GetAvailableOutputsAsync(
            string currency,
            Type outputType,
            Type transactionType)
        {
            var outputs = (await GetOutputsAsync(currency, outputType)
                    .ConfigureAwait(false))
                .Where(o => !o.IsSpent)
                .ToList();

            return await GetOnlyConfirmedOutputsAsync(currency, outputs, transactionType)
                .ConfigureAwait(false);
        }

        public virtual async Task<IEnumerable<ITxOutput>> GetAvailableOutputsAsync(
            string currency,
            string address,
            Type outputType,
            Type transactionType)
        {
            var outputs = (await GetOutputsAsync(currency, address, outputType)
                    .ConfigureAwait(false))
                .Where(o => !o.IsSpent)
                .ToList();

            return await GetOnlyConfirmedOutputsAsync(currency, outputs, transactionType)
                .ConfigureAwait(false);
        }

        private async Task<IEnumerable<ITxOutput>> GetOnlyConfirmedOutputsAsync(
            string currency,
            IEnumerable<ITxOutput> outputs,
            Type transactionType)
        {
            var confirmedOutputs = new List<ITxOutput>();

            foreach (var o in outputs)
            {
                var tx = await GetTransactionByIdAsync(currency, o.TxId, transactionType)
                    .ConfigureAwait(false);

                if (tx?.IsConfirmed ?? false)
                    confirmedOutputs.Add(o);
            }

            return confirmedOutputs;
        }

        public virtual Task<IEnumerable<ITxOutput>> GetOutputsAsync(
            string currency,
            Type outputType)
        {
            lock (_sync)
            {
                IEnumerable<ITxOutput> outputs = _outputs.Values
                    .Where(o => o.Currency == currency)
                    .Select(o => o.Output)
                    .ToList();

                return Task.FromResult(outputs);
            }
        }

        public virtual Task<IEnumerable<ITxOutput>> GetOutputsAsync(
            string currency,
            string address,
            Type outputType)
        {
            lock (_sync)
            {
                IEnumerable<ITxOutput> outputs = _outputs.Values
                    .Where(o => o.Currency == currency && o.Address == address)
                    .Select(o => o.Output)
                    .ToList();

                return Task.FromResult(outputs);
            }
        }

        public virtual Task<ITxOutput> GetOutputAsync(
            string currency,
            string txId,
            uint index,
            Type outputType)
        {
            lock (_sync)
            {
                var id = $"{txId}:{index}";

                if (_outputs.TryGetValue(id, out var output))
                    return Task.FromResult(output.Output);

                return Task.FromResult<ITxOutput>(null);
            }
        }

        #endregion Outputs

        #region Orders

        public virtual Task<bool> UpsertOrderAsync(Order order)
        {
            lock (_sync)
            {
                if (!VerifyOrder(order))
                    return Task.FromResult(false);

                _orders[order.ClientOrderId] = order; // todo: copy?

                var data = Convert.ToBase64String(BsonSerializer.Serialize(_bsonMapper.ToDocument(order)));
                SaveDataCallback?.Invoke(AvailableDataType.Order, order.ClientOrderId, data);

                return Task.FromResult(true);
            }
        }

        public virtual Order GetOrderById(string clientOrderId)
        {
            lock (_sync)
            {
                if (_orders.TryGetValue(clientOrderId, out var order))
                    return order;

                return null;
            }
        }

        private bool VerifyOrder(Order order)
        {
            if (order.Status == OrderStatus.Pending)
            {
                var pendingOrder = GetPendingOrder(order.ClientOrderId);

                if (pendingOrder != null)
                {
                    Log.Error("Order already pending");

                    return false;
                }
            }
            else if (order.Status == OrderStatus.Placed || order.Status == OrderStatus.Rejected)
            {
                var pendingOrder = GetPendingOrder(order.ClientOrderId);

                if (pendingOrder == null)
                {
                    order.IsApproved = false;

                    // probably a different device order
                    Log.Information("Probably order from another device: {@order}",
                        order.ToString());
                }
                else
                {
                    if (pendingOrder.Status == OrderStatus.Rejected)
                    {
                        Log.Error("Order already rejected");

                        return false;
                    }

                    if (!order.IsContinuationOf(pendingOrder))
                    {
                        Log.Error(
                            "Order is not continuation of saved pending order! Order: {@order}, pending order: {@pendingOrder}",
                            order.ToString(),
                            pendingOrder.ToString());

                        return false;
                    }

                    // forward local params
                    order.IsApproved = pendingOrder.IsApproved;
                    order.MakerNetworkFee = pendingOrder.MakerNetworkFee;
                }
            }
            else
            {
                var actualOrder = GetOrderById(order.ClientOrderId);

                if (actualOrder == null)
                {
                    Log.Error("Order is not continuation of saved order! Order: {@order}",
                        order.ToString());

                    return false;
                }

                if (!order.IsContinuationOf(actualOrder))
                {
                    Log.Error("Order is not continuation of saved order! Order: {@order}, saved order: {@actualOrder}",
                        order.ToString(),
                        actualOrder.ToString());

                    return false;
                }

                // forward local params
                order.IsApproved = actualOrder.IsApproved;
                order.MakerNetworkFee = actualOrder.MakerNetworkFee;
            }

            return true;
        }

        public virtual Order GetOrderById(long id)
        {
            lock (_sync)
            {
                return _orders.Values.SingleOrDefault(o => o.Id == id);
            }
        }

        private Order GetPendingOrder(string clientOrderId)
        {
            lock (_sync)
            {
                if (_orders.TryGetValue(clientOrderId, out var order))
                    return order.Id == 0 ? order : null;

                return null;
            }
        }

        #endregion Orders

        #region Swaps

        public virtual Task<bool> AddSwapAsync(Swap swap)
        {
            lock (_sync)
            {
                _swaps[swap.Id] = swap; // todo: copy?

                var data = Convert.ToBase64String(BsonSerializer.Serialize(_bsonMapper.ToDocument(swap)));
                SaveDataCallback?.Invoke(AvailableDataType.Swap, swap.Id.ToString(), data);

                return Task.FromResult(true);
            }
        }

        public virtual Task<bool> UpdateSwapAsync(Swap swap)
        {
            return AddSwapAsync(swap);
        }

        public virtual Task<Swap> GetSwapByIdAsync(long id)
        {
            lock (_sync)
            {
                if (_swaps.TryGetValue(id, out var swap))
                    return Task.FromResult(swap);

                return Task.FromResult<Swap>(null);
            }
        }

        public virtual Task<IEnumerable<Swap>> GetSwapsAsync()
        {
            lock (_sync)
            {
                return Task.FromResult<IEnumerable<Swap>>(_swaps.Values.ToList()); // todo: copy!
            }
        }

        #endregion Swaps
    }

    public class BrowserDBData
    {
        public string type;
        public string id;
        public string data;
    }
}<|MERGE_RESOLUTION|>--- conflicted
+++ resolved
@@ -10,15 +10,11 @@
 using Atomex.Common;
 using Atomex.Core;
 using Atomex.Wallet.Abstract;
-<<<<<<< HEAD
 using Atomex.Abstract;
-using Atomex.Blockchain.Tezos;
 using Atomex.Common.Bson;
-using Serilog;
 using LiteDB;
 using Newtonsoft.Json;
-=======
->>>>>>> 2808ab16
+
 
 namespace Atomex.Wallet
 {
@@ -32,11 +28,8 @@
         private readonly Dictionary<string, WalletAddress> _tezosTokensAddresses;
         private readonly Dictionary<string, TokenTransfer> _tezosTokensTransfers;
         private readonly Dictionary<string, TokenContract> _tezosTokensContracts;
-<<<<<<< HEAD
-
+        
         private ICurrencies _currencies;
-=======
->>>>>>> 2808ab16
 
         private readonly object _sync;
 
@@ -66,16 +59,15 @@
 
         public AccountDataRepository(ICurrencies currencies, string initialData = null)
         {
-<<<<<<< HEAD
-            _addresses = new Dictionary<string, WalletAddress>();
-            _transactions = new Dictionary<string, IBlockchainTransaction>();
-            _outputs = new Dictionary<string, OutputEntity>();
-            _swaps = new Dictionary<long, Swap>();
-            _orders = new Dictionary<string, Order>();
+            _addresses            = new Dictionary<string, WalletAddress>();
+            _transactions         = new Dictionary<string, IBlockchainTransaction>();
+            _outputs              = new Dictionary<string, OutputEntity>();
+            _swaps                = new Dictionary<long, Swap>();
+            _orders               = new Dictionary<string, Order>();
             _tezosTokensAddresses = new Dictionary<string, WalletAddress>();
             _tezosTokensTransfers = new Dictionary<string, TokenTransfer>();
             _tezosTokensContracts = new Dictionary<string, TokenContract>();
-            _sync = new object();
+            _sync                 = new object();
 
             _bsonMapper = new BsonMapper()
                 .UseSerializer(new CurrencyToBsonSerializer(currencies))
@@ -159,17 +151,6 @@
                     }
                 }
             }
-=======
-            _addresses            = new Dictionary<string, WalletAddress>();
-            _transactions         = new Dictionary<string, IBlockchainTransaction>();
-            _outputs              = new Dictionary<string, OutputEntity>();
-            _swaps                = new Dictionary<long, Swap>();
-            _orders               = new Dictionary<string, Order>();
-            _tezosTokensAddresses = new Dictionary<string, WalletAddress>();
-            _tezosTokensTransfers = new Dictionary<string, TokenTransfer>();
-            _tezosTokensContracts = new Dictionary<string, TokenContract>();
-            _sync                 = new object();
->>>>>>> 2808ab16
         }
 
         #region Addresses
@@ -266,12 +247,7 @@
             {
                 var addresses = includeUnconfirmed
                     ? _addresses.Values
-<<<<<<< HEAD
-                        .Where(w => w.Currency == currency &&
-                                    (w.Balance != 0 || w.UnconfirmedIncome != 0 || w.UnconfirmedOutcome != 0))
-=======
                         .Where(w => w.Currency == currency && (w.Balance != 0 || w.UnconfirmedIncome != 0 || w.UnconfirmedOutcome != 0))
->>>>>>> 2808ab16
                     : _addresses.Values
                         .Where(w => w.Currency == currency && w.Balance != 0);
                 return Task.FromResult(addresses.Select(a => a.Copy()));
@@ -305,12 +281,8 @@
                 var walletId = $"{currency}:{tokenContract}:{tokenId}:{address}";
 
                 if (_tezosTokensAddresses.TryGetValue(walletId, out var walletAddress))
-<<<<<<< HEAD
                     return Task.FromResult(walletAddress.Copy());
-=======
-                    return Task.FromResult(walletAddress);
->>>>>>> 2808ab16
-
+                
                 return Task.FromResult<WalletAddress>(null);
             }
         }
@@ -319,14 +291,10 @@
         {
             lock (_sync)
             {
-<<<<<<< HEAD
                 return Task.FromResult<IEnumerable<WalletAddress>>(
                     _tezosTokensAddresses
                         .Values
                         .Select(a => a.Copy()));
-=======
-                return Task.FromResult<IEnumerable<WalletAddress>>(_tezosTokensAddresses.Values);
->>>>>>> 2808ab16
             }
         }
 
@@ -377,16 +345,11 @@
                 foreach (var wa in walletAddresses)
                 {
                     var walletId = $"{wa.Currency}:{wa.TokenBalance.Contract}:{wa.TokenBalance.TokenId}:{wa.Address}";
-<<<<<<< HEAD
-                    
+
                     _tezosTokensAddresses[walletId] = wa.Copy();
 
                     var data = Convert.ToBase64String(BsonSerializer.Serialize(_bsonMapper.ToDocument(wa)));
                     SaveDataCallback?.Invoke(AvailableDataType.TezosTokenAddress, walletId, data);
-=======
-
-                    _tezosTokensAddresses[walletId] = wa; // todo: copy?
->>>>>>> 2808ab16
                 }
 
                 return Task.FromResult(walletAddresses.Count());
@@ -405,15 +368,9 @@
                         //w.Currency == currency && 
                         w.TokenBalance.Contract == tokenContract &&
                         w.TokenBalance.TokenId == tokenId &&
-<<<<<<< HEAD
                         (w.Balance != 0 ||
                          w.UnconfirmedIncome != 0 ||
                          w.UnconfirmedOutcome != 0));
-=======
-                        (w.Balance != 0 || 
-                        w.UnconfirmedIncome != 0 || 
-                        w.UnconfirmedOutcome != 0));
->>>>>>> 2808ab16
 
                 return Task.FromResult(addresses);
             }
@@ -423,7 +380,6 @@
         {
             lock (_sync)
             {
-<<<<<<< HEAD
                 var walletId =
                     $"{address.Currency}:{address.TokenBalance.Contract}:{address.TokenBalance.TokenId}:{address.Address}";
                 
@@ -434,14 +390,6 @@
 
                 var data = Convert.ToBase64String(BsonSerializer.Serialize(_bsonMapper.ToDocument(address)));
                 SaveDataCallback?.Invoke(AvailableDataType.TezosTokenAddress, walletId, data);
-=======
-                var walletId = $"{address.Currency}:{address.TokenBalance.Contract}:{address.TokenBalance.TokenId}:{address.Address}";
-
-                if (_tezosTokensAddresses.ContainsKey(walletId))
-                    return Task.FromResult(false);
-
-                _tezosTokensAddresses[walletId] = address; // todo: copy?
->>>>>>> 2808ab16
 
                 return Task.FromResult(true);
             }
@@ -455,12 +403,9 @@
                 foreach (var tokenTransfer in tokenTransfers)
                 {
                     _tezosTokensTransfers[tokenTransfer.Id] = tokenTransfer; // todo: copy ?
-<<<<<<< HEAD
-
+                    
                     var data = Convert.ToBase64String(BsonSerializer.Serialize(_bsonMapper.ToDocument(tokenTransfer)));
                     SaveDataCallback?.Invoke(AvailableDataType.TezosTokenTransfer, tokenTransfer.Id, data);
-=======
->>>>>>> 2808ab16
                 }
 
                 return Task.FromResult(tokenTransfers.Count());
@@ -493,12 +438,9 @@
                 foreach (var tc in tokenContracts)
                 {
                     _tezosTokensContracts[tc.Id] = tc; // todo: copy?
-<<<<<<< HEAD
 
                     var data = Convert.ToBase64String(BsonSerializer.Serialize(_bsonMapper.ToDocument(tc)));
                     SaveDataCallback?.Invoke(AvailableDataType.TezosTokenContract, tc.Id, data);
-=======
->>>>>>> 2808ab16
                 }
 
                 return Task.FromResult(tokenContracts.Count());
