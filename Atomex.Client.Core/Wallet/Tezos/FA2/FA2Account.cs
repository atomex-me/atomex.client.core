﻿using System;
using System.Threading;
using System.Threading.Tasks;

using Newtonsoft.Json.Linq;
using Serilog;

using Atomex.Abstract;
using Atomex.Blockchain.Abstract;
using Atomex.Blockchain.Tezos;
using Atomex.Core;
using Atomex.TezosTokens;
using Atomex.Wallet.Abstract;

namespace Atomex.Wallet.Tezos
{
    public class Fa2Account : TezosTokenAccount
    {
        private Fa2Config Fa2Config => Currencies.Get<Fa2Config>(Currency);

        public Fa2Account(
            string currency,
            string tokenContract,
            decimal tokenId,
            ICurrencies currencies,
            IHdWallet wallet,
            IAccountDataRepository dataRepository,
            TezosAccount tezosAccount)
            : base(currency,
                  "FA2",
                  tokenContract,
                  tokenId,
                  currencies,
                  wallet,
                  dataRepository,
                  tezosAccount)
        {
        }

        #region Common

        public async Task<Error> SendAsync(
            string from,
            string to,
            decimal amount,
            string tokenContract,
            int tokenId,
            int fee,
            bool useDefaultFee = true,
            CancellationToken cancellationToken = default)
        {
            var fa2Config = Fa2Config;
            var xtzConfig = XtzConfig;

            var fromAddress = await DataRepository
                .GetTezosTokenAddressAsync(TokenType, _tokenContract, _tokenId, from)
                .ConfigureAwait(false);

            var digitsMultiplier = (decimal)Math.Pow(10, fromAddress.TokenBalance.Decimals);

            var availableBalance = fromAddress.AvailableBalance() * digitsMultiplier;

            if (availableBalance < amount)
                return new Error(
                    code: Errors.InsufficientFunds,
                    description: $"Insufficient tokens. " +
                        $"Available: {fromAddress.AvailableBalance()}. " +
                        $"Required: {amount}.");

            var xtzAddress = await DataRepository
                .GetWalletAddressAsync(xtzConfig.Name, from)
                .ConfigureAwait(false);

            var isRevealed = await _tezosAccount
                .IsRevealedSourceAsync(from, cancellationToken)
                .ConfigureAwait(false);

            var storageFeeInMtz = (fa2Config.TransferStorageLimit - fa2Config.ActivationStorage) * fa2Config.StorageFeeMultiplier;

            var feeInMtz = useDefaultFee
                ? fa2Config.TransferFee + (isRevealed ? 0 : fa2Config.RevealFee) + storageFeeInMtz
                : fee;

            var availableBalanceInTz = xtzAddress.AvailableBalance().ToMicroTez() - feeInMtz - xtzConfig.MicroTezReserve;

            if (availableBalanceInTz < 0)
                return new Error(
                    code: Errors.InsufficientFunds,
                    description: $"Insufficient funds to pay fee for address {from}. " +
                        $"Available: {xtzAddress.AvailableBalance()}. " +
                        $"Required: {feeInMtz + xtzConfig.MicroTezReserve}");

            Log.Debug("Send {@amount} tokens from address {@address} with available balance {@balance}",
                amount,
                from,
                fromAddress.AvailableBalance());

            var storageLimit = Math.Max(fa2Config.TransferStorageLimit - fa2Config.ActivationStorage, 0); // without activation storage fee

            var tx = new TezosTransaction
            {
                Currency     = xtzConfig.Name,
                CreationTime = DateTime.UtcNow,
                From         = from,
                To           = tokenContract,
                Fee          = feeInMtz,
                GasLimit     = fa2Config.TransferGasLimit,
                StorageLimit = storageLimit,
                Params       = CreateTransferParams(tokenId, from, to, amount),
                Type         = BlockchainTransactionType.Output | BlockchainTransactionType.TokenCall,

                UseRun              = useDefaultFee,
                UseSafeStorageLimit = true,
                UseOfflineCounter   = true
            };

<<<<<<< HEAD
            using var addressLock = await _tezosAccount.AddressLocker
                .GetLockAsync(from, cancellationToken)
                .ConfigureAwait(false);

            using var securePublicKey = Wallet.GetPublicKey(
                currency: xtzConfig,
                keyIndex: fromAddress.KeyIndex,
                keyType: fromAddress.KeyType);

            // fill operation
            var (fillResult, isRunSuccess) = await tx
                .FillOperationsAsync(
                    securePublicKey: securePublicKey,
                    tezosConfig: xtzConfig,
                    headOffset: TezosConfig.HeadOffset,
                    cancellationToken: cancellationToken)
                .ConfigureAwait(false);

            var signResult = await Wallet
                .SignAsync(tx, fromAddress, xtzConfig, cancellationToken)
                .ConfigureAwait(false);

            if (!signResult)
                return new Error(
                    code: Errors.TransactionSigningError,
                    description: "Transaction signing error");

            var broadcastResult = await xtzConfig.BlockchainApi
                .TryBroadcastAsync(tx, cancellationToken: cancellationToken)
                .ConfigureAwait(false);

            if (broadcastResult.HasError)
                return broadcastResult.Error;

            var txId = broadcastResult.Value;

            if (txId == null)
                return new Error(
                    code: Errors.TransactionBroadcastError,
                    description: "Transaction Id is null");

            Log.Debug("Transaction successfully sent with txId: {@id}", txId);

            await _tezosAccount
                .UpsertTransactionAsync(
                    tx: tx,
                    updateBalance: false,
                    notifyIfUnconfirmed: true,
                    notifyIfBalanceUpdated: false,
                    cancellationToken: cancellationToken)
                .ConfigureAwait(false);
=======
            try
            {
                await _tezosAccount.AddressLocker
                    .LockAsync(from, cancellationToken)
                    .ConfigureAwait(false);

                using var securePublicKey = Wallet.GetPublicKey(
                    currency: xtzConfig,
                    keyIndex: xtzAddress.KeyIndex,
                    keyType: xtzAddress.KeyType);

                // fill operation
                var (fillResult, isRunSuccess, hasReveal) = await tx
                    .FillOperationsAsync(
                        securePublicKey: securePublicKey,
                        tezosConfig: xtzConfig,
                        headOffset: TezosConfig.HeadOffset,
                        cancellationToken: cancellationToken)
                    .ConfigureAwait(false);

                var signResult = await Wallet
                    .SignAsync(tx, xtzAddress, xtzConfig, cancellationToken)
                    .ConfigureAwait(false);

                if (!signResult)
                    return new Error(
                        code: Errors.TransactionSigningError,
                        description: "Transaction signing error");

                var broadcastResult = await xtzConfig.BlockchainApi
                    .TryBroadcastAsync(tx, cancellationToken: cancellationToken)
                    .ConfigureAwait(false);

                if (broadcastResult.HasError)
                    return broadcastResult.Error;

                var txId = broadcastResult.Value;

                if (txId == null)
                    return new Error(
                        code: Errors.TransactionBroadcastError,
                        description: "Transaction Id is null");

                Log.Debug("Transaction successfully sent with txId: {@id}", txId);

                await _tezosAccount
                    .UpsertTransactionAsync(
                        tx: tx,
                        updateBalance: false,
                        notifyIfUnconfirmed: true,
                        notifyIfBalanceUpdated: false,
                        cancellationToken: cancellationToken)
                    .ConfigureAwait(false);
            }
            finally
            {
                _tezosAccount.AddressLocker
                    .Unlock(from);
            }
>>>>>>> d56cdb3e

            return null;
        }

        public override async Task<(decimal fee, bool isEnougth)> EstimateTransferFeeAsync(
            string from,
            CancellationToken cancellationToken = default)
        {
            var fa2Config = Fa2Config;
            var xtzConfig = XtzConfig;

            var xtzAddress = await _tezosAccount
                .GetAddressAsync(from, cancellationToken)
                .ConfigureAwait(false);

            var isRevealed = xtzAddress?.Address != null && await _tezosAccount
                .IsRevealedSourceAsync(xtzAddress.Address, cancellationToken)
                .ConfigureAwait(false);

            var storageFeeInMtz = (fa2Config.TransferStorageLimit - fa2Config.ActivationStorage) * fa2Config.StorageFeeMultiplier;

            var feeInMtz = fa2Config.TransferFee + (isRevealed ? 0 : fa2Config.RevealFee) + storageFeeInMtz + xtzConfig.MicroTezReserve;

            var availableBalanceInTez = xtzAddress != null
                ? xtzAddress.AvailableBalance()
                : 0m;

            return (
                fee: feeInMtz.ToTez(),
                isEnougth: availableBalanceInTez >= feeInMtz.ToTez());
        }

        #endregion Common

        #region Helpers

        private JObject CreateTransferParams(
            int tokenId,
            string from,
            string to,
            decimal amount)
        {
            return JObject.FromObject(new
            {
                entrypoint = "transfer",
                value = new object[]
                {
                    new
                    {
                        prim = "Pair",
                        args = new object[]
                        {
                            new
                            {
                                @string = from
                            },
                            new object[]
                            {
                                new
                                {
                                    prim = "Pair",
                                    args = new object[]
                                    {
                                        new
                                        {
                                            @string = to,
                                        },
                                        new
                                        {
                                            prim = "Pair",
                                            args = new object[]
                                            {
                                                new
                                                {
                                                    @int = tokenId.ToString()
                                                },
                                                new
                                                {
                                                    @int = string.Format("{0:0}", amount)
        }
                                            }
                                        }
                                    }
                                }
                            }
                        }
                    }
                }
            });
        }

        #endregion Helpers
    }
}<|MERGE_RESOLUTION|>--- conflicted
+++ resolved
@@ -114,7 +114,6 @@
                 UseOfflineCounter   = true
             };
 
-<<<<<<< HEAD
             using var addressLock = await _tezosAccount.AddressLocker
                 .GetLockAsync(from, cancellationToken)
                 .ConfigureAwait(false);
@@ -125,7 +124,7 @@
                 keyType: fromAddress.KeyType);
 
             // fill operation
-            var (fillResult, isRunSuccess) = await tx
+            var (fillResult, isRunSuccess, hasReveal) = await tx
                 .FillOperationsAsync(
                     securePublicKey: securePublicKey,
                     tezosConfig: xtzConfig,
@@ -134,7 +133,7 @@
                 .ConfigureAwait(false);
 
             var signResult = await Wallet
-                .SignAsync(tx, fromAddress, xtzConfig, cancellationToken)
+                .SignAsync(tx, xtzAddress, xtzConfig, cancellationToken)
                 .ConfigureAwait(false);
 
             if (!signResult)
@@ -166,67 +165,6 @@
                     notifyIfBalanceUpdated: false,
                     cancellationToken: cancellationToken)
                 .ConfigureAwait(false);
-=======
-            try
-            {
-                await _tezosAccount.AddressLocker
-                    .LockAsync(from, cancellationToken)
-                    .ConfigureAwait(false);
-
-                using var securePublicKey = Wallet.GetPublicKey(
-                    currency: xtzConfig,
-                    keyIndex: xtzAddress.KeyIndex,
-                    keyType: xtzAddress.KeyType);
-
-                // fill operation
-                var (fillResult, isRunSuccess, hasReveal) = await tx
-                    .FillOperationsAsync(
-                        securePublicKey: securePublicKey,
-                        tezosConfig: xtzConfig,
-                        headOffset: TezosConfig.HeadOffset,
-                        cancellationToken: cancellationToken)
-                    .ConfigureAwait(false);
-
-                var signResult = await Wallet
-                    .SignAsync(tx, xtzAddress, xtzConfig, cancellationToken)
-                    .ConfigureAwait(false);
-
-                if (!signResult)
-                    return new Error(
-                        code: Errors.TransactionSigningError,
-                        description: "Transaction signing error");
-
-                var broadcastResult = await xtzConfig.BlockchainApi
-                    .TryBroadcastAsync(tx, cancellationToken: cancellationToken)
-                    .ConfigureAwait(false);
-
-                if (broadcastResult.HasError)
-                    return broadcastResult.Error;
-
-                var txId = broadcastResult.Value;
-
-                if (txId == null)
-                    return new Error(
-                        code: Errors.TransactionBroadcastError,
-                        description: "Transaction Id is null");
-
-                Log.Debug("Transaction successfully sent with txId: {@id}", txId);
-
-                await _tezosAccount
-                    .UpsertTransactionAsync(
-                        tx: tx,
-                        updateBalance: false,
-                        notifyIfUnconfirmed: true,
-                        notifyIfBalanceUpdated: false,
-                        cancellationToken: cancellationToken)
-                    .ConfigureAwait(false);
-            }
-            finally
-            {
-                _tezosAccount.AddressLocker
-                    .Unlock(from);
-            }
->>>>>>> d56cdb3e
 
             return null;
         }
