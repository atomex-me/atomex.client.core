--- conflicted
+++ resolved
@@ -67,12 +67,6 @@
         private Account(
             string pathToAccount,
             SecureString password,
-<<<<<<< HEAD
-            ICurrenciesProvider currenciesProvider)
-            : this(wallet: HdWallet.LoadFromFile(pathToAccount, password),
-                   password: password,
-                   currenciesProvider: currenciesProvider)
-=======
             ICurrenciesProvider currenciesProvider,
             ISymbolsProvider symbolsProvider,
             ClientType clientType)
@@ -81,20 +75,15 @@
                    currenciesProvider: currenciesProvider,
                    symbolsProvider : symbolsProvider,
                    clientType: clientType)
->>>>>>> 2c4a92da
         {
         }
 
         public Account(
             IHdWallet wallet,
             SecureString password,
-<<<<<<< HEAD
-            ICurrenciesProvider currenciesProvider)
-=======
             ICurrenciesProvider currenciesProvider,
             ISymbolsProvider symbolsProvider,
             ClientType clientType)
->>>>>>> 2c4a92da
         {
             Wallet = wallet ?? throw new ArgumentNullException(nameof(wallet));
 
@@ -126,13 +115,9 @@
             IHdWallet wallet,
             SecureString password,
             IAccountDataRepository dataRepository,
-<<<<<<< HEAD
-            ICurrenciesProvider currenciesProvider)
-=======
             ICurrenciesProvider currenciesProvider,
             ISymbolsProvider symbolsProvider,
             ClientType clientType)
->>>>>>> 2c4a92da
         {
             Wallet = wallet ?? throw new ArgumentNullException(nameof(wallet));
             DataRepository = dataRepository ?? throw new ArgumentNullException(nameof(dataRepository));
@@ -286,13 +271,9 @@
         public static IAccount LoadFromConfiguration(
             IConfiguration configuration,
             SecureString password,
-<<<<<<< HEAD
-            ICurrenciesProvider currenciesProvider)
-=======
             ICurrenciesProvider currenciesProvider,
             ISymbolsProvider symbolsProvider,
             ClientType clientType)
->>>>>>> 2c4a92da
         {
             var pathToAccount = configuration[DefaultAccountKey];
 
@@ -308,27 +289,17 @@
                 return null;
             }
 
-<<<<<<< HEAD
-            return LoadFromFile(pathToAccount, password, currenciesProvider);
-=======
             return LoadFromFile(pathToAccount, password, currenciesProvider, symbolsProvider, clientType);
->>>>>>> 2c4a92da
         }
 
         public static Account LoadFromFile(
             string pathToAccount,
             SecureString password,
-<<<<<<< HEAD
-            ICurrenciesProvider currenciesProvider)
-        {
-            return new Account(pathToAccount, password, currenciesProvider);
-=======
             ICurrenciesProvider currenciesProvider,
             ISymbolsProvider symbolsProvider,
             ClientType clientType)
         {
             return new Account(pathToAccount, password, currenciesProvider, symbolsProvider, clientType);
->>>>>>> 2c4a92da
         }
 
         public ICurrencyAccount GetCurrencyAccount(string currency)
