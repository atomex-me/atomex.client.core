--- conflicted
+++ resolved
@@ -326,14 +326,7 @@
                 .ConfigureAwait(false);
 
             if (txReceipt == null)
-<<<<<<< HEAD
-            {
-                Console.WriteLine("RETURNING NULL TRANSACTION FROM ETHERSCAN API");
                 return new Result<IBlockchainTransaction>((IBlockchainTransaction)null);
-            }
-=======
-                return new Result<IBlockchainTransaction>((IBlockchainTransaction)null);
->>>>>>> ff2828c1
 
             if (txReceipt.HasError)
                 return txReceipt.Error;
