--- conflicted
+++ resolved
@@ -689,18 +689,6 @@
             using var requestContent = new StringContent(
                 content: JsonConvert.SerializeObject(new SendTx(txHex)),
                 encoding: Encoding.UTF8,
-<<<<<<< HEAD
-                mediaType: "application/json"))
-            {
-                return await HttpHelper.PostAsyncResult<string>(
-                        baseUri: ProxyUrl,
-                        requestUri: requestUri,
-                        content: requestContent,
-                        responseHandler: (response, content) => JsonConvert.DeserializeObject<Response<SendTxId>>(content).Data.TxId,
-                        cancellationToken: cancellationToken)
-                    .ConfigureAwait(false);
-            }
-=======
                 mediaType: "application/json");
 
             return await HttpHelper.PostAsyncResult<string>(
@@ -712,7 +700,6 @@
                     responseHandler: (response, content) => JsonConvert.DeserializeObject<Response<SendTxId>>(content).Data.TxId,
                     cancellationToken: cancellationToken)
                 .ConfigureAwait(false);
->>>>>>> a252d519
         }
 
         private static string AcronymByNetwork(Network network)
