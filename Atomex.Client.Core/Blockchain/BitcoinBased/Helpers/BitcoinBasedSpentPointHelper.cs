﻿using System;
using System.Net;
using System.Threading;
using System.Threading.Tasks;
using Atomex.Blockchain.Abstract;
using Atomex.Common;
using Atomex.Core;
using Serilog;

namespace Atomex.Blockchain.BitcoinBased.Helpers
{
    public static class BitcoinBasedSpentPointHelper
    {
        public static async Task<Result<ITxPoint>> GetSpentPointAsync(
            this Currency currency, 
            string hash,
            uint index,
            CancellationToken cancellationToken = default)
        {
            try
            {
                if (!(currency.BlockchainApi is BitcoinBasedBlockchainApi api))
                {
                    Log.Error("Api is null for currency {@currency}", currency.Name);
                    return new Error(Errors.InternalError, $"Api is null for currency {currency.Name}");
                }

                var result = await api
                    .IsTransactionOutputSpent(hash, index, cancellationToken)
                    .ConfigureAwait(false);

                if (result.HasError)
                {
                    if (result.Error.Code == (int)HttpStatusCode.NotFound)
                        return new Result<ITxPoint>((ITxPoint)null);

                    Log.Error(
                        "Error while get spent point for {@currency} tx output {@hash}:{@index}. Code: {@code}. Description {@desc}.",
                        currency.Name,
                        hash,
                        index,
                        result.Error.Code,
                        result.Error.Description);
                }

                return result;
            }
            catch (Exception e)
            {
<<<<<<< HEAD
                Log.Error("Error while get spent point for {@currency} tx output {@hash}:{@index}.",
=======
                Log.Error(e, "Error while get spent point for {@currency} tx output {@hash}:{@index}.",
                    currency.Name,
>>>>>>> 68ef9eb3
                    hash,
                    index);

                return new Error(Errors.InternalError, e.Message);
            }
        }  
    }
}<|MERGE_RESOLUTION|>--- conflicted
+++ resolved
@@ -47,12 +47,8 @@
             }
             catch (Exception e)
             {
-<<<<<<< HEAD
-                Log.Error("Error while get spent point for {@currency} tx output {@hash}:{@index}.",
-=======
                 Log.Error(e, "Error while get spent point for {@currency} tx output {@hash}:{@index}.",
                     currency.Name,
->>>>>>> 68ef9eb3
                     hash,
                     index);
 
