--- conflicted
+++ resolved
@@ -39,12 +39,7 @@
     <PackageReference Include="Nethereum.JsonRpc.WebSocketClient" Version="3.5.0" />
     <PackageReference Include="Nethereum.Web3" Version="3.5.0" />
     <PackageReference Include="Portable.BouncyCastle" Version="1.8.5" />
-<<<<<<< HEAD
-    <PackageReference Include="protobuf-net" Version="3.0.29" />
-    <PackageReference Include="QBitNinja.Client" Version="1.0.3.50" />
-=======
     <PackageReference Include="protobuf-net" Version="2.4.4" />
->>>>>>> cc96482b
     <PackageReference Include="Serilog" Version="2.9.0" />
     <PackageReference Include="websocketsharp.core" Version="1.0.0" />
 
