--- conflicted
+++ resolved
@@ -41,25 +41,14 @@
 
         protected override void OnBinaryMessage(object sender, byte[] RawData)
         {
-<<<<<<< HEAD
-            using (var stream = new MemoryStream(RawData))
-=======
-            using var stream = new MemoryStream(args.RawData);
+            using var stream = new MemoryStream(RawData);
 
             while (stream.Position < stream.Length)
->>>>>>> ec30dcc4
             {
                 var messageId = (byte)stream.ReadByte();
 
-<<<<<<< HEAD
-                    if (messageId < Handlers.Length && Handlers[messageId] != null) {
-                        Handlers[messageId]?.Invoke(stream);
-                    }
-                }
-=======
                 if (messageId < Handlers.Length && Handlers[messageId] != null)
                     Handlers[messageId]?.Invoke(stream);
->>>>>>> ec30dcc4
             }
         }
 
